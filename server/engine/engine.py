#!/usr/bin/python3
"""
engine.py
---------
Description: The main pipeline that servers as the "engine" for the AddBiomechanics data processing software.
Author(s): Keenon Werling, Nicholas Bianco
"""

import sys
import nimblephysics as nimble
import os
from nimblephysics.loader import absPath
import json
from typing import Any, Dict, List, Tuple
import numpy as np
import subprocess
import shutil
import textwrap
import glob
import traceback
from plotting import plot_ik_results, plot_id_results, plot_marker_errors, plot_grf_data
from helpers import detect_nonzero_force_segments, filter_nonzero_force_segments, get_consecutive_values, \
                    reconcile_markered_and_nonzero_force_segments, detect_markered_segments, \
                    fill_moco_template, run_moco_problem
from exceptions import Error, PathError, SubjectConfigurationError, ModelFileError, TrialPreprocessingError, \
                       MarkerFitterError, DynamicsFitterError, MocoError, WriteError

# Global paths to the geometry and data folders.
GEOMETRY_FOLDER_PATH = absPath('Geometry')
DATA_FOLDER_PATH = absPath('../data')
TEMPLATES_PATH = absPath('templates')


# This metaclass wraps all methods in the Engine class with a try-except block, except for the __init__ method.
class ExceptionHandlingMeta(type):
    def __new__(cls, name, bases, attrs):
        for attr_name, attr_value in attrs.items():
            if attr_name == '__init__':
                continue  # Skip __init__ method
            if callable(attr_value):
                attrs[attr_name] = cls.wrap_method(attr_value)
        return super().__new__(cls, name, bases, attrs)

    @staticmethod
    def wrap_method(method):
        def wrapper(*args, **kwargs):
            try:
                method(*args, **kwargs)
            except Exception as e:
                msg = f"Exception caught in {method.__name__}: {e}"
                if method.__name__ == 'validate_paths':
                    raise PathError(msg)
                elif method.__name__ == 'parse_subject_json':
                    raise SubjectConfigurationError(msg)
                elif method.__name__ == 'load_model_files':
                    raise ModelFileError(msg)
                elif method.__name__ == 'configure_marker_fitter':
                    raise MarkerFitterError(msg)
                elif method.__name__ == 'preprocess_trials':
                    raise TrialPreprocessingError(msg)
                elif method.__name__ == 'run_marker_fitting':
                    raise MarkerFitterError(msg)
                elif method.__name__ == 'run_dynamics_fitting':
                    raise DynamicsFitterError(msg)
                elif method.__name__ == 'write_result_files':
                    raise WriteError(msg)
                elif method.__name__ == 'run_moco':
                    raise MocoError(msg)
                elif method.__name__ == 'generate_readme':
                    raise WriteError(msg)
                elif method.__name__ == 'create_output_folder':
                    raise WriteError(msg)

        return wrapper


class Engine(metaclass=ExceptionHandlingMeta):
    def __init__(self,
                 path: str,
                 output_name: str,
                 href: str):

        # 0. Initialize the engine.
        # -------------------------

        # 0.1. Basic inputs.
        self.path = path
        self.trialsFolderPath = self.path + 'trials/'
        self.subject_json_path = self.path + '_subject.json'
        self.errors_json_path = self.path + '_errors.json'
        self.geometry_symlink_path = self.path + 'Geometry'
        self.output_name = output_name
        self.href = href
        self.processingResult: Dict[str, Any] = {}

        # 0.2. Subject pipeline parameters.
        self.massKg = 68.0
        self.heightM = 1.6
        self.sex = 'unknown'
        self.ageYears = -1
        self.subjectTags = []
        # TODO: load trial tags from trial.json files
        self.trialTags = []
        self.skeletonPreset = 'vicon'
        self.exportSDF = False
        self.exportMJCF = False
        self.exportOSIM = True
        self.exportMoco = False
        self.ignoreJointLimits = False
        self.residualsToZero = False
        self.useReactionWheels = True
        self.tuneResidualLoss = 1.0
        self.shiftGRF = False
        self.maxTrialsToSolveMassOver = 4
        self.regularizeJointAcc = 0
        self.dynamicsMarkerOffsets = False
        self.dynamicsMarkerWeight = 50.0
        self.dynamicsJointWeight = 0.01
        self.dynamicsRegularizePoses = 0.01
        self.ignoreFootNotOverForcePlate = False
        self.disableDynamics = False
        self.segmentTrials = True
        self.minSegmentDuration = 0.05
        self.mergeZeroForceSegmentsThreshold = 1.0
        self.footBodyNames = ['calcn_l', 'calcn_r']
        self.totalForce = 0.0
        self.fitDynamics = False
        self.skippedDynamicsReason = None

        # 0.3. Shared data structures.
        self.skeleton = None
        self.markerSet = None
        self.customOsim = None
        self.goldOsim = None
        self.simplified = None
        self.trialNames = []
        self.c3dFiles: Dict[str, nimble.biomechanics.C3D] = {}
        self.trialForcePlates: List[List[nimble.biomechanics.ForcePlate]] = []
        self.trialTimestamps: List[List[float]] = []
        self.trialFramesPerSecond: List[int] = []
        self.trialMarkerSet: Dict[str, List[str]] = {}
        self.markerTrials = []
        self.trialProcessingResults: List[Dict[str, Any]] = []
        self.finalSkeleton = None
        self.finalPoses = []
        self.fitMarkers: Dict[str, Tuple[nimble.dynamics.BodyNode, np.ndarray]] = {}
        self.finalMarkers: Dict[str, Tuple[nimble.dynamics.BodyNode, np.ndarray]] = {}
        self.finalInverseDynamics = []
        self.bodyMasses = []

        # 0.4. Solvers.
        self.markerFitter = None
        self.dynamicsFitter = None
        self.dynamicsInit = None

        # 0.5. Outputs.
        self.guessedTrackingMarkers = False
        self.markerFitterResults = None
        self.totalFrames = 0
        self.trialErrorReports: List[str, nimble.biomechanics.MarkersErrorReport] = []
        self.trialBadDynamicsFrames: List[Dict[str, List[int]]] = []
        self.jointLimitsHits: Dict[str, int] = {}
        self.trialJointWarnings: Dict[str, List[str]] = {}
        self.trialDynamicsSegments: List[List[Tuple[int, int]]] = []

    def validate_paths(self):

        # 1. Validate all data input paths.
        # ---------------------------------
        # 1.1. Check that the Geometry folder exists.
        if not os.path.exists(GEOMETRY_FOLDER_PATH):
            raise IsADirectoryError('Geometry folder "' + GEOMETRY_FOLDER_PATH + '" does not exist.')

        # 1.2. Symlink in Geometry, if it doesn't come with the folder, so we can load meshes for the visualizer.
        if not os.path.exists(self.geometry_symlink_path):
            os.symlink(GEOMETRY_FOLDER_PATH, self.geometry_symlink_path)

        # 1.3. Get the subject JSON file path.
        if not os.path.exists(self.subject_json_path):
            raise FileNotFoundError('Subject JSON file "' + self.subject_json_path + '" does not exist.')

        # 1.4. Check that the trials folder exists.
        if not os.path.exists(self.trialsFolderPath):
            raise IsADirectoryError('Trials folder "' + self.trialsFolderPath + '" does not exist.')

    def parse_subject_json(self):

        # 2. Read the subject parameters from the JSON file.
        # --------------------------------------------------
        with open(self.subject_json_path) as subj:
            subjectJson = json.loads(subj.read())

        if 'massKg' in subjectJson:
            self.massKg = float(subjectJson['massKg'])
        else:
            raise RuntimeError('No mass specified for subject.')

        if 'heightM' in subjectJson:
            self.heightM = float(subjectJson['heightM'])
        else:
            raise RuntimeError('No height specified for subject.')

        if 'ageYears' in subjectJson:
            self.ageYears = float(subjectJson['ageYears'])

        if 'subjectTags' in subjectJson:
            self.subjectTags = subjectJson['subjectTags']

        if 'sex' in subjectJson:
            self.sex = subjectJson['sex']
        else:
            raise RuntimeError('No sex specified for subject.')

        if 'skeletonPreset' in subjectJson:
            self.skeletonPreset = subjectJson['skeletonPreset']
        else:
            raise RuntimeError('No skeletonPreset specified for subject.')

        if 'exportSDF' in subjectJson:
            self.exportSDF = subjectJson['exportSDF']

        if 'exportMJCF' in subjectJson:
            self.exportMJCF = subjectJson['exportMJCF']

        # Only export OpenSim files if we're not exporting MJCF or SDF files, since they use incompatible skeletons.
        self.exportOSIM = not (self.exportMJCF or self.exportSDF)

        if 'exportMoco' in subjectJson:
            self.exportMoco = subjectJson['exportMoco']

        if 'ignoreJointLimits' in subjectJson:
            self.ignoreJointLimits = subjectJson['ignoreJointLimits']

        if 'residualsToZero' in subjectJson:
            self.residualsToZero = subjectJson['residualsToZero']

        if 'useReactionWheels' in subjectJson:
            self.useReactionWheels = subjectJson['useReactionWheels']

        if 'tuneResidualLoss' in subjectJson:
            self.tuneResidualLoss = subjectJson['tuneResidualLoss']

        if 'shiftGRF' in subjectJson:
            self.shiftGRF = subjectJson['shiftGRF']

        if 'maxTrialsToSolveMassOver' in subjectJson:
            self.maxTrialsToSolveMassOver = subjectJson['maxTrialsToSolveMassOver']

        if 'regularizeJointAcc' in subjectJson:
            self.regularizeJointAcc = subjectJson['regularizeJointAcc']

        if 'dynamicsMarkerOffsets' in subjectJson:
            self.dynamicsMarkerOffsets = subjectJson['dynamicsMarkerOffsets']

        if 'dynamicsMarkerWeight' in subjectJson:
            self.dynamicsMarkerWeight = subjectJson['dynamicsMarkerWeight']

        if 'dynamicsJointWeight' in subjectJson:
            self.dynamicsJointWeight = subjectJson['dynamicsJointWeight']

        if 'dynamicsRegularizePoses' in subjectJson:
            self.dynamicsRegularizePoses = subjectJson['dynamicsRegularizePoses']

        if 'ignoreFootNotOverForcePlate' in subjectJson:
            self.ignoreFootNotOverForcePlate = subjectJson['ignoreFootNotOverForcePlate']

        if 'disableDynamics' in subjectJson:
            self.disableDynamics = subjectJson['disableDynamics']

        if 'segmentTrials' in subjectJson:
            self.segmentTrials = subjectJson['segmentTrials']

        if 'minSegmentDuration' in subjectJson:
            self.minSegmentDuration = subjectJson['minSegmentDuration']

        if 'mergeZeroForceSegmentsThreshold' in subjectJson:
            self.mergeZeroForceSegmentsThreshold = subjectJson['mergeZeroForceSegmentsThreshold']

        if self.skeletonPreset == 'vicon' or self.skeletonPreset == 'cmu' or self.skeletonPreset == 'complete':
            self.footBodyNames = ['calcn_l', 'calcn_r']
        elif 'footBodyNames' in subjectJson:
            self.footBodyNames = subjectJson['footBodyNames']

    def load_model_files(self):

        # 3. Load the unscaled OSIM file.
        # -------------------------------
        # 3.0. Check for if we're using a preset OpenSim model. Otherwise, use the custom one provided by the user.
        if self.skeletonPreset == 'vicon':
            shutil.copy(DATA_FOLDER_PATH + '/PresetSkeletons/Rajagopal2015_ViconPlugInGait.osim',
                        self.path + 'unscaled_generic.osim')
        elif self.skeletonPreset == 'cmu':
            shutil.copy(DATA_FOLDER_PATH + '/PresetSkeletons/Rajagopal2015_CMUMarkerSet.osim',
                        self.path + 'unscaled_generic.osim')
        elif self.skeletonPreset == 'complete':
            shutil.copy(DATA_FOLDER_PATH + '/PresetSkeletons/CompleteHumanModel.osim',
                        self.path + 'unscaled_generic.osim')
        else:
            if self.skeletonPreset != 'custom':
                print('Unrecognized skeleton preset "' + str(self.skeletonPreset) +
                      '"! Behaving as though this is "custom"')
            if not os.path.exists(self.path + 'unscaled_generic.osim'):
                raise FileNotFoundError('We are using a custom OpenSim skeleton, but there is no unscaled_generic.osim '
                                        'file present.')

        # 3.1. Rationalize CustomJoint's in the OSIM file.
        shutil.move(self.path + 'unscaled_generic.osim',
                    self.path + 'unscaled_generic_raw.osim')
        nimble.biomechanics.OpenSimParser.rationalizeJoints(self.path + 'unscaled_generic_raw.osim',
                                                            self.path + 'unscaled_generic.osim')

        # 3.2. Load the rational file.
        self.customOsim: nimble.biomechanics.OpenSimFile = nimble.biomechanics.OpenSimParser.parseOsim(
            self.path + 'unscaled_generic.osim')
        self.customOsim.skeleton.autogroupSymmetricSuffixes()
        if self.customOsim.skeleton.getBodyNode("hand_r") is not None:
            self.customOsim.skeleton.setScaleGroupUniformScaling(
                self.customOsim.skeleton.getBodyNode("hand_r"))
        self.customOsim.skeleton.autogroupSymmetricPrefixes("ulna", "radius")

        self.skeleton = self.customOsim.skeleton
        self.markerSet = self.customOsim.markersMap

        # 3.3. Output both SDF and MJCF versions of the skeleton.
        if self.exportSDF or self.exportMJCF:
            print('Simplifying OpenSim skeleton to prepare for writing other skeleton formats', flush=True)
            mergeBodiesInto: Dict[str, str] = {'ulna_r': 'radius_r', 'ulna_l': 'radius_l'}
            self.customOsim.skeleton.setPositions(
                np.zeros(self.customOsim.skeleton.getNumDofs()))
            self.simplified = self.customOsim.skeleton.simplifySkeleton(
                self.customOsim.skeleton.getName(), mergeBodiesInto)
            self.simplified.setPositions(np.zeros(self.simplified.getNumDofs()))
            self.skeleton = self.simplified

            simplifiedMarkers = {}
            for key in self.markerSet:
                simplifiedMarkers[key] = (self.simplified.getBodyNode(
                    self.markerSet[key][0].getName()), self.markerSet[key][1])
            self.markerSet = simplifiedMarkers

        # 3.4. Load the hand-scaled OSIM file, if it exists.
        self.goldOsim: nimble.biomechanics.OpenSimFile = None
        if os.path.exists(self.path + 'manually_scaled.osim'):
            self.goldOsim = nimble.biomechanics.OpenSimParser.parseOsim(
                self.path + 'manually_scaled.osim')

    def configure_marker_fitter(self):

        # 5. Configure the MarkerFitter object.
        # -------------------------------------
        self.markerFitter = nimble.biomechanics.MarkerFitter(
            self.skeleton, self.markerSet)
        self.markerFitter.setInitialIKSatisfactoryLoss(1e-5)
        self.markerFitter.setInitialIKMaxRestarts(150)
        self.markerFitter.setIterationLimit(500)
        self.markerFitter.setIgnoreJointLimits(self.ignoreJointLimits)

        # 5.1. Set the tracking markers.
        numAnatomicalMarkers = len(self.customOsim.anatomicalMarkers)
        if numAnatomicalMarkers > 10:
            self.markerFitter.setTrackingMarkers(self.customOsim.trackingMarkers)
        else:
            print(f'NOTE: The input *.osim file specified suspiciously few ({numAnatomicalMarkers} less than the '
                  f'minimum 10) anatomical landmark markers (with <fixed>true</fixed>), so we will default '
                  f'to treating all markers as anatomical except triad markers with the suffix "1", "2", or "3"',
                  flush=True)
            self.markerFitter.setTriadsToTracking()
            self.guessedTrackingMarkers = True

        # 5.2. Set default cost function weights.
        self.markerFitter.setRegularizeAnatomicalMarkerOffsets(10.0)
        self.markerFitter.setRegularizeTrackingMarkerOffsets(0.05)
        self.markerFitter.setMinSphereFitScore(0.01)
        self.markerFitter.setMinAxisFitScore(0.001)
        self.markerFitter.setMaxJointWeight(1.0)

    def preprocess_trials(self):

        # 6. Preprocess the trials.
        # -------------------------
        # 6.1. Get the static trial, if it exists.
        for trialName in os.listdir(self.trialsFolderPath):
            if trialName == 'static':
                staticMarkers = dict()
                c3dFilePath = os.path.join(self.trialsFolderPath, 'static', 'markers.c3d')
                trcFilePath = os.path.join(self.trialsFolderPath, 'static', 'markers.trc')
                if os.path.exists(c3dFilePath):
                    c3dFile: nimble.biomechanics.C3D = nimble.biomechanics.C3DLoader.loadC3D(
                        c3dFilePath)
                    nimble.biomechanics.C3DLoader.fixupMarkerFlips(c3dFile)
                    self.markerFitter.autorotateC3D(c3dFile)
                    staticMarkers.update(c3dFile.markerTimesteps[0])

                elif os.path.exists(trcFilePath):
                    trcFile: nimble.biomechanics.OpenSimTRC = nimble.biomechanics.OpenSimParser.loadTRC(
                        trcFilePath)
                    staticMarkers.update(trcFile.markerTimesteps[0])

                # 6.1.1. Remove the upper arm markers.
                # TODO include other upper body names
                upperArmBodies = ['humerus', 'radius', 'ulna', 'hand']
                markersToRemove = list()
                for marker in staticMarkers.keys():
                    if marker in self.markerSet:
                        bodyName = self.markerSet[marker][0].getName()
                        for upperArmBody in upperArmBodies:
                            if upperArmBody in bodyName:
                                markersToRemove.append(marker)

                print('Removing upper arm markers from the static pose...')
                for marker in markersToRemove:
                    print(f'  --> {marker}')
                    staticMarkers.pop(marker)

                # 6.1.2. Set the static pose.
                zeroPose = np.zeros(self.skeleton.getNumDofs())
                self.markerFitter.setStaticTrial(staticMarkers, zeroPose)
                self.markerFitter.setStaticTrialWeight(50.0)
            else:
                self.trialNames.append(trialName)

        # 6.2. Process the non-"static" trials in the subject folder
        itrial = 0
        while itrial < len(self.trialNames):
            numSegments = 1
            trialName = self.trialNames[itrial]
            trialPath = self.trialsFolderPath + trialName + '/'
            trialProcessingResult: Dict[str, Any] = {}

            # 6.2.1. Load the markers file.
            c3dFilePath = trialPath + 'markers.c3d'
            trcFilePath = trialPath + 'markers.trc'
            if os.path.exists(c3dFilePath):
                c3dFile: nimble.biomechanics.C3D = nimble.biomechanics.C3DLoader.loadC3D(
                    c3dFilePath)
                nimble.biomechanics.C3DLoader.fixupMarkerFlips(c3dFile)
                self.markerFitter.autorotateC3D(c3dFile)
                self.c3dFiles[trialName] = c3dFile
                self.trialForcePlates.append(c3dFile.forcePlates)
                self.trialTimestamps.append(c3dFile.timestamps)
                self.trialFramesPerSecond.append(c3dFile.framesPerSecond)
                self.trialMarkerSet[trialName] = c3dFile.markers
                self.markerTrials.append(c3dFile.markerTimesteps)
            elif os.path.exists(trcFilePath):
                trcFile: nimble.biomechanics.OpenSimTRC = nimble.biomechanics.OpenSimParser.loadTRC(
                    trcFilePath)
                self.markerTrials.append(trcFile.markerTimesteps)
                self.trialTimestamps.append(trcFile.timestamps)
                self.trialFramesPerSecond.append(trcFile.framesPerSecond)
                self.trialMarkerSet[trialName] = list(trcFile.markerLines.keys())
                grfFilePath = trialPath + 'grf.mot'
                self.ignoreFootNotOverForcePlate = True  # .mot files do not contain force plate geometry
                if os.path.exists(grfFilePath):
                    forcePlates: List[nimble.biomechanics.ForcePlate] = nimble.biomechanics.OpenSimParser.loadGRF(
                        grfFilePath, trcFile.timestamps)
                    self.trialForcePlates.append(forcePlates)
                else:
                    print('Warning: No ground reaction forces specified for ' + trialName)
                    self.trialForcePlates.append([])
            else:
                print('ERROR: No marker files exist for trial ' + trialName + '. Checked both ' +
                      c3dFilePath + ' and ' + trcFilePath + ', neither exist. Quitting.')
                raise RuntimeError(f'No marker files exist for trial {trialName}. '
                                   f'Checked both {c3dFilePath} and {trcFilePath}, but neither exist.')

            self.trialProcessingResults.append(trialProcessingResult)

            # 6.2.2. If ground reaction forces were provided, trim the marker and force data to the
            # intersection of the time ranges between the two.
            if len(self.trialForcePlates[itrial]) > 0 and not self.disableDynamics:
                # Find the intersection of the time ranges between the marker and force data.
                if self.trialTimestamps[itrial][0] <= self.trialForcePlates[itrial][0].timestamps[0]:
                    newStartTime = self.trialForcePlates[itrial][0].timestamps[0]
                else:
                    newStartTime = self.trialTimestamps[itrial][0]

                if self.trialTimestamps[itrial][-1] >= self.trialForcePlates[itrial][0].timestamps[-1]:
                    newEndTime = self.trialForcePlates[itrial][0].timestamps[-1]
                else:
                    newEndTime = self.trialTimestamps[itrial][-1]

                # Trim the force data.
                for forcePlate in self.trialForcePlates[itrial]:
                    forcePlate.trim(newStartTime, newEndTime)

                # Trim the marker data.
                numForceTimestamps = len(self.trialForcePlates[itrial][0].timestamps)
                timestamps = np.array(self.trialTimestamps[itrial])
                startTimeIndex = np.argmin(np.abs(timestamps - newStartTime))
                endTimeIndex = startTimeIndex + numForceTimestamps
                self.markerTrials[itrial] = self.markerTrials[itrial][startTimeIndex:endTimeIndex]
                self.trialTimestamps[itrial] = self.trialTimestamps[itrial][startTimeIndex:endTimeIndex]

                # Check that the marker and force data have the same length.
                if len(self.trialTimestamps[itrial]) != len(self.trialForcePlates[itrial][0].timestamps):
                    raise RuntimeError('Marker and force plate data have different lengths after trimming.')

            # 6.2.3. Split the trial into individual segments where there is marker data and, if applicable, non-zero
            # forces.
            if self.segmentTrials:
                print(f'Checking trial "{trialName}" for non-zero segments...')

                # Find the markered segments.
                markeredSegments = detect_markered_segments(self.trialTimestamps[itrial], self.markerTrials[itrial])

                # Find the segments of the trial where there are non-zero forces.
                nonzeroForceSegments = [[self.trialTimestamps[itrial][0], self.trialTimestamps[itrial][-1]]]
                if len(self.trialForcePlates[itrial]) > 0 and not self.disableDynamics:
                    totalLoad = np.zeros(len(self.trialForcePlates[itrial][0].timestamps))
                    for itime in range(len(totalLoad)):
                        totalForce = 0
                        totalMoment = 0
                        for forcePlate in self.trialForcePlates[itrial]:
                            totalForce += np.linalg.norm(forcePlate.forces[itime])
                            totalMoment += np.linalg.norm(forcePlate.moments[itime])
                        totalLoad[itime] = totalForce + totalMoment

                    nonzeroForceSegments = detect_nonzero_force_segments(self.trialForcePlates[itrial][0].timestamps,
                                                                         totalLoad)
                    if len(nonzeroForceSegments) == 0:
                        print(f'WARNING: No non-zero force segments detected for trial "{self.trialNames[itrial]}". '
                              f'We must now skip dynamics fitting for all trials...')
                        self.disableDynamics = True
                        self.fitDynamics = False
                        self.skippedDynamicsReason = f'Force plates were provided and trial segmentation was ' \
                                                     f'enabled, but trial "{self.trialNames[itrial]}" had zero ' \
                                                     f'forces at all time points. '
                        nonzeroForceSegments = [[self.trialTimestamps[itrial][0], self.trialTimestamps[itrial][-1]]]

                    nonzeroForceSegments = filter_nonzero_force_segments(nonzeroForceSegments,
                                                                         self.minSegmentDuration,
                                                                         self.mergeZeroForceSegmentsThreshold)
                    if len(nonzeroForceSegments) == 0:
                        print(f'WARNING: No non-zero force segments left in trial "{self.trialNames[itrial]}"q after '
                              f'filtering out segments shorter than {self.minSegmentDuration} seconds. '
                              f'We must now skip dynamics fitting for all trials...')
                        self.disableDynamics = True
                        self.fitDynamics = False
                        self.skippedDynamicsReason = f'Force plates were provided and trial segmentation was ' \
                                                     f'enabled, but trial "{self.trialNames[itrial]}" had no ' \
                                                     f'non-zero force segments longer than {self.minSegmentDuration} ' \
                                                     f'seconds. '
                        nonzeroForceSegments = [[self.trialTimestamps[itrial][0], self.trialTimestamps[itrial][-1]]]

                # Find the intersection of the markered and non-zero force segments.
                segments = reconcile_markered_and_nonzero_force_segments(self.trialTimestamps[itrial],
                                                                         markeredSegments, nonzeroForceSegments)
                numSegments = len(segments)

                # Segment the trial.
                print(f' --> {len(segments)} markered and non-zero force segment(s) found!')
                if len(segments) > 1:
                    print(f' --> Splitting trial "{trialName}" into {len(segments)} separate trials.')
                else:
                    print(f' --> Trimming trial "{trialName}" to markered and non-zero force range.')

                baseTrialName = self.trialNames.pop(itrial)
                baseForcePlates = self.trialForcePlates.pop(itrial)
                baseTimestamps = self.trialTimestamps.pop(itrial)
                baseFramesPerSecond = self.trialFramesPerSecond.pop(itrial)
                baseMarkerSet = self.trialMarkerSet.pop(trialName)
                baseMarkerTrial = self.markerTrials.pop(itrial)
                segmentTrialNames = []
                segmentForcePlates = []
                segmentTimestamps = []
                segmentFramesPerSecond = []
                segmentMarkerTrials = []
                for iseg, segment in enumerate(segments):
                    # Segment time range.
                    if len(segments) > 1:
                        print(f' --> Segment {iseg + 1}: {segment[0]:1.2f} to {segment[1]:1.2f} s')
                        trialSegmentName = f'{baseTrialName}_{iseg + 1}'
                    else:
                        print(f' --> Trimmed time range: {segment[0]:1.2f} to {segment[1]:1.2f} s')
                        trialSegmentName = baseTrialName

                    # Create a new trial name for this segment.
                    segmentTrialNames.append(trialSegmentName)

                    # Create a new set of force plates for this segment.
                    forcePlates = []
                    for forcePlate in baseForcePlates:
                        forcePlateCopy = nimble.biomechanics.ForcePlate.copyForcePlate(forcePlate)
                        forcePlateCopy.trim(segment[0], segment[1])
                        forcePlates.append(forcePlateCopy)
                    segmentForcePlates.append(forcePlates)

                    # Create a new set of timestamps for this segment.
                    timestamps = []
                    for timestamp in baseTimestamps:
                        if segment[0] <= timestamp <= segment[1]:
                            timestamps.append(timestamp)
                    segmentTimestamps.append(timestamps)

                    # Create a new set of frames per second for this segment.
                    segmentFramesPerSecond.append(baseFramesPerSecond)

                    # Create a new marker set for this segment.
                    self.trialMarkerSet[trialSegmentName] = baseMarkerSet

                    # Create a new marker trial for this segment.
                    markerTrial = []
                    for itime, timestamp in enumerate(baseTimestamps):
                        if segment[0] <= timestamp <= segment[1]:
                            markerTrial.append(baseMarkerTrial[itime])
                    segmentMarkerTrials.append(markerTrial)

                # Insert the new segments into the list of trials.
                self.trialNames[itrial:itrial] = segmentTrialNames
                self.trialForcePlates[itrial:itrial] = segmentForcePlates
                self.trialTimestamps[itrial:itrial] = segmentTimestamps
                self.trialFramesPerSecond[itrial:itrial] = segmentFramesPerSecond
                self.markerTrials[itrial:itrial] = segmentMarkerTrials

                # If this trial is from a c3d file, then assign the original c3d file to the segments.
                if os.path.exists(c3dFilePath):
                    baseC3DFile = self.c3dFiles.pop(trialName)
                    for iseg, segment in enumerate(nonzeroForceSegments):
                        if len(nonzeroForceSegments) > 1:
                            self.c3dFiles[f'{baseTrialName}_{iseg + 1}'] = baseC3DFile
                        else:
                            self.c3dFiles[baseTrialName] = baseC3DFile

            # 6.2.4. If we didn't segment anything, numSegments is 1. Otherwise, we need to skip over the new "trials"
            # that are actually just segments of the current trial.
            itrial += numSegments

        # 6.3. Check to see if any ground reaction forces are present in the loaded data. If so, we will attempt to
        # fit dynamics later on in the pipeline. If not, we will skip dynamics fitting.
        if not self.disableDynamics:
            if len(self.trialForcePlates) == 0:
                self.fitDynamics = False
                print('ERROR: No force plate data provided! Dynamics fitting will be skipped...', flush=True)
                self.skippedDynamicsReason = 'No force plate data was provided.'
            else:
                for forcePlateList in self.trialForcePlates:
                    for forcePlate in forcePlateList:
                        self.totalForce += sum([np.linalg.norm(f)
                                                for f in forcePlate.forces])
                self.fitDynamics = self.totalForce > 1e-10
                if not self.fitDynamics:
                    print('ERROR: Force plates had zero force data across all time stemps! '
                          'Dynamics fitting will be skipped...', flush=True)
                    self.skippedDynamicsReason = 'Force plates had zero force data across all time steps.'

            if len(self.footBodyNames) == 0:
                print('ERROR: No foot bodies were specified! Dynamics fitting will be skipped...', flush=True)
                self.fitDynamics = False
                self.skippedDynamicsReason = 'No foot bodies were specified.'

    def run_marker_fitting(self):

        # 7. Run marker fitting.
        # ----------------------
        print('Fitting trials ' + str(self.trialNames), flush=True)

        # 7.1. Clean up the marker data.
        for i in range(len(self.trialNames)):
            print('Checking and repairing marker data quality on trial ' +
                  str(self.trialNames[i]) + '. This can take a while, depending on trial length...', flush=True)
            trialErrorReport = self.markerFitter.generateDataErrorsReport(
                self.markerTrials[i], 1.0 / self.trialFramesPerSecond[i])
            self.markerTrials[i] = trialErrorReport.markerObservationsAttemptedFixed
            self.trialErrorReports.append(trialErrorReport)
            hasEnoughMarkers = self.markerFitter.checkForEnoughMarkers(self.markerTrials[i])
            self.totalFrames += len(self.markerTrials[i])
            if not hasEnoughMarkers:
                msg = f'There are fewer than 8 markers that show up in the OpenSim model and in trial ' \
                      f'{self.trialNames[i]}. The markers in this trial are: ' \
                      f'{str(self.trialMarkerSet[self.trialNames[i]])}'
                raise RuntimeError(msg)

        print('All trial markers have been cleaned up!', flush=True)

        # 7.2. Create an anthropometric prior.
        anthropometrics: nimble.biomechanics.Anthropometrics = nimble.biomechanics.Anthropometrics.loadFromFile(
            DATA_FOLDER_PATH + '/ANSUR_metrics.xml')
        cols = anthropometrics.getMetricNames()
        cols.append('weightkg')
        if self.sex == 'male':
            gauss: nimble.math.MultivariateGaussian = nimble.math.MultivariateGaussian.loadFromCSV(
                DATA_FOLDER_PATH + '/ANSUR_II_MALE_Public.csv',
                cols,
                0.001)  # mm -> m
        elif self.sex == 'female':
            gauss: nimble.math.MultivariateGaussian = nimble.math.MultivariateGaussian.loadFromCSV(
                DATA_FOLDER_PATH + '/ANSUR_II_FEMALE_Public.csv',
                cols,
                0.001)  # mm -> m
        else:
            gauss: nimble.math.MultivariateGaussian = nimble.math.MultivariateGaussian.loadFromCSV(
                DATA_FOLDER_PATH + '/ANSUR_II_BOTH_Public.csv',
                cols,
                0.001)  # mm -> m
        observedValues = {
            'stature': self.heightM,
            'weightkg': self.massKg * 0.01,
        }
        gauss = gauss.condition(observedValues)
        anthropometrics.setDistribution(gauss)
        self.markerFitter.setAnthropometricPrior(anthropometrics, 0.1)
        self.markerFitter.setExplicitHeightPrior(self.heightM, 0.1)
        self.markerFitter.setRegularizePelvisJointsWithVirtualSpring(0.1)

        # 7.3. Run the kinematics pipeline.
        self.markerFitterResults: List[
            nimble.biomechanics.MarkerInitialization] = self.markerFitter.runMultiTrialKinematicsPipeline(
            self.markerTrials,
            nimble.biomechanics.InitialMarkerFitParams()
            .setMaxTrialsToUseForMultiTrialScaling(5)
            .setMaxTimestepsToUseForMultiTrialScaling(4000),
            150)

        # 7.4. Set the masses based on the change in mass of the model.
        unscaledSkeletonMass = self.skeleton.getMass()
        massScaleFactor = self.massKg / unscaledSkeletonMass
        print(f'Unscaled skeleton mass: {unscaledSkeletonMass}')
        print(f'Mass scale factor: {massScaleFactor}')
        self.bodyMasses = dict()
        for ibody in range(self.skeleton.getNumBodyNodes()):
            body = self.skeleton.getBodyNode(ibody)
            body.setMass(body.getMass() * massScaleFactor)
            self.bodyMasses[body.getName()] = body.getMass()

        err_msg = (f'ERROR: expected final skeleton mass to equal {self.massKg} kg after scaling, '
                   f'but the final mass is {self.skeleton.getMass()}')
        np.testing.assert_almost_equal(self.skeleton.getMass(), self.massKg, err_msg=err_msg, decimal=4)

        # 7.5. Check for any flipped markers, now that we've done a first pass
        anySwapped = False
        for i in range(len(self.trialNames)):
            if self.markerFitter.checkForFlippedMarkers(self.markerTrials[i], self.markerFitterResults[i],
                                                        self.trialErrorReports[i]):
                anySwapped = True
                self.markerTrials[i] = self.trialErrorReports[i].markerObservationsAttemptedFixed

        if anySwapped:
            print("******** Unfortunately, it looks like some markers were swapped in the uploaded data, "
                  "so we have to run the whole pipeline again with unswapped markers. ********",
                  flush=True)
            self.markerFitterResults = self.markerFitter.runMultiTrialKinematicsPipeline(
                self.markerTrials,
                nimble.biomechanics.InitialMarkerFitParams()
                .setMaxTrialsToUseForMultiTrialScaling(5)
                .setMaxTimestepsToUseForMultiTrialScaling(4000),
                150)

        self.skeleton.setGroupScales(self.markerFitterResults[0].groupScales)
        self.fitMarkers = self.markerFitterResults[0].updatedMarkerMap

        # 7.6. Set up some interchangeable data structures, so that we can write out the results using the same code,
        # regardless of whether we used dynamics or not
        self.finalSkeleton = self.skeleton
        self.finalPoses = [result.poses for result in self.markerFitterResults]
        self.finalMarkers = self.fitMarkers

    def run_dynamics_fitting(self):

        # 8. Run dynamics fitting.
        # ------------------------
        print('Fitting dynamics...', flush=True)

        # 8.1. Construct a DynamicsFitter object.
        footBodies = []
        for name in self.footBodyNames:
            foot = self.finalSkeleton.getBodyNode(name)
            if foot is None:
                raise RuntimeError(f'Foot "{str(name)}" not found in skeleton! Cannot run dynamics fitting.')
            footBodies.append(self.finalSkeleton.getBodyNode(name))

        self.finalSkeleton.setGravity([0, -9.81, 0])
        self.dynamicsFitter = nimble.biomechanics.DynamicsFitter(
            self.finalSkeleton, footBodies, self.customOsim.trackingMarkers)

        # 8.2. Initialize the dynamics fitting problem.
        self.dynamicsInit: nimble.biomechanics.DynamicsInitialization = \
            nimble.biomechanics.DynamicsFitter.createInitialization(
                self.finalSkeleton,
                self.markerFitterResults,
                self.customOsim.trackingMarkers,
                footBodies,
                self.trialForcePlates,
                self.trialFramesPerSecond,
                self.markerTrials)
        self.dynamicsFitter.estimateFootGroundContacts(self.dynamicsInit,
                                                       ignoreFootNotOverForcePlate=self.ignoreFootNotOverForcePlate)
        print("Initial mass: " +
              str(self.finalSkeleton.getMass()) + " kg", flush=True)
        print("What we'd expect average ~GRF to be (Mass * 9.8): " +
              str(self.finalSkeleton.getMass() * 9.8) + " N", flush=True)
        secondPair = self.dynamicsFitter.computeAverageRealForce(self.dynamicsInit)
        print("Avg Force: " + str(secondPair[0]) + " N", flush=True)
        print("Avg Torque: " + str(secondPair[1]) + " Nm", flush=True)

        self.dynamicsFitter.addJointBoundSlack(self.finalSkeleton, 0.1)

        # We don't actually want to do this. This pushes the state away from the initial state
        # if it near bounds, on the theory that this will lead to easier initialization with
        # an interior-point solver (since we won't be pushed so far in early iterations). The
        # cost seems to be greater than the reward, though.
        # dynamicsFitter.boundPush(dynamicsInit)

        self.dynamicsFitter.smoothAccelerations(self.dynamicsInit)
        detectUnmeasuredTorque = not self.useReactionWheels
        initializeSuccess = self.dynamicsFitter.timeSyncAndInitializePipeline(
            self.dynamicsInit,
            useReactionWheels=self.useReactionWheels,
            shiftGRF=self.shiftGRF,
            maxShiftGRF=4,
            iterationsPerShift=20,
            maxTrialsToSolveMassOver=self.maxTrialsToSolveMassOver,
            avgPositionChangeThreshold=0.20,
            avgAngularChangeThreshold=0.20,
            reoptimizeTrackingMarkers=True,
            reoptimizeAnatomicalMarkers=self.dynamicsMarkerOffsets,
            detectUnmeasuredTorque=detectUnmeasuredTorque
        )

        # 8.3. If initialization succeeded, we will proceed with the bilevel optimization.
        if initializeSuccess:
            goodFramesCount = 0
            totalFramesCount = 0
            for trialMissingGRF in self.dynamicsInit.probablyMissingGRF:
                goodFramesCount += sum(
                    [0 if missing else 1 for missing in trialMissingGRF])
                totalFramesCount += len(trialMissingGRF)
            badFramesCount = totalFramesCount - goodFramesCount
            print('Detected missing/bad GRF data on ' + str(badFramesCount) + '/' + str(
                totalFramesCount) + ' frames',
                  flush=True)
            if goodFramesCount == 0:
                print('ERROR: we have no good frames of GRF data left after filtering out suspicious GRF '
                      'frames. This probably means input GRF data is badly miscalibrated with respect to '
                      'marker data (maybe they are in different coordinate frames?), or there are unmeasured '
                      'external forces acting on your subject. Aborting the physics fitter!', flush=True)
                self.fitDynamics = False
            else:
                # Run an optimization to figure out the model parameters
                self.dynamicsFitter.setIterationLimit(200)
                self.dynamicsFitter.setLBFGSHistoryLength(20)
                self.dynamicsFitter.runIPOPTOptimization(
                    self.dynamicsInit,
                    nimble.biomechanics.DynamicsFitProblemConfig(
                        self.finalSkeleton)
                    .setDefaults(True)
                    .setResidualWeight(1e-2 * self.tuneResidualLoss)
                    .setMaxNumTrials(self.maxTrialsToSolveMassOver)
                    .setConstrainResidualsZero(False)
                    .setIncludeMasses(True)
                    .setMaxNumBlocksPerTrial(20)
                    # .setIncludeInertias(True)
                    # .setIncludeCOMs(True)
                    # .setIncludeBodyScales(True)
                    .setIncludeMarkerOffsets(self.dynamicsMarkerOffsets)
                    .setIncludePoses(True)
                    .setJointWeight(self.dynamicsJointWeight)
                    .setMarkerWeight(self.dynamicsMarkerWeight)
                    .setRegularizePoses(self.dynamicsRegularizePoses)
                    .setRegularizeJointAcc(self.regularizeJointAcc))

                # Now re-run a position-only optimization on every trial in the dataset
                for trial in range(len(self.dynamicsInit.poseTrials)):
                    if len(self.dynamicsInit.probablyMissingGRF[trial]) < 1000:
                        self.dynamicsFitter.setIterationLimit(200)
                        self.dynamicsFitter.setLBFGSHistoryLength(20)
                    elif len(self.dynamicsInit.probablyMissingGRF[trial]) < 5000:
                        self.dynamicsFitter.setIterationLimit(100)
                        self.dynamicsFitter.setLBFGSHistoryLength(15)
                    else:
                        self.dynamicsFitter.setIterationLimit(50)
                        self.dynamicsFitter.setLBFGSHistoryLength(3)
                    self.dynamicsFitter.runIPOPTOptimization(
                        self.dynamicsInit,
                        nimble.biomechanics.DynamicsFitProblemConfig(
                            self.finalSkeleton)
                        .setDefaults(True)
                        .setOnlyOneTrial(trial)
                        .setResidualWeight(1e-2 * self.tuneResidualLoss)
                        .setConstrainResidualsZero(False)
                        .setIncludeMarkerOffsets(self.dynamicsMarkerOffsets)
                        .setIncludePoses(True)
                        .setJointWeight(self.dynamicsJointWeight)
                        .setMarkerWeight(self.dynamicsMarkerWeight)
                        .setRegularizePoses(self.dynamicsRegularizePoses)
                        .setRegularizeJointAcc(self.regularizeJointAcc))

                # Specifically optimize to 0-ish residuals, if user requests it
                if self.residualsToZero:
                    for trial in range(len(self.dynamicsInit.poseTrials)):
                        originalTrajectory = self.dynamicsInit.poseTrials[trial].copy()
                        previousTotalResidual = np.inf
                        for i in range(100):
                            # this holds the mass constant, and re-jigs the trajectory to try to get
                            # the angular ACC's to match more closely what was actually observed
                            pair = self.dynamicsFitter.zeroLinearResidualsAndOptimizeAngular(
                                self.dynamicsInit,
                                trial,
                                originalTrajectory,
                                previousTotalResidual,
                                i,
                                useReactionWheels=self.useReactionWheels,
                                weightLinear=1.0,
                                weightAngular=0.5,
                                regularizeLinearResiduals=0.1,
                                regularizeAngularResiduals=0.1,
                                regularizeCopDriftCompensation=1.0,
                                maxBuckets=150)
                            previousTotalResidual = pair[1]

                        self.dynamicsFitter.recalibrateForcePlates(
                            self.dynamicsInit, trial)

        else:
            print('WARNING: Unable to minimize residual moments below the desired threshold. Skipping '
                  'body mass optimization and final bilevel optimization problem.', flush=True)

        # 8.4. Apply results to skeleton and check physical consistency.
        self.dynamicsFitter.applyInitToSkeleton(self.finalSkeleton, self.dynamicsInit)
        self.dynamicsFitter.computePerfectGRFs(self.dynamicsInit)
        self.dynamicsFitter.checkPhysicalConsistency(
            self.dynamicsInit, maxAcceptableErrors=1e-3, maxTimestepsToTest=25)

        # 8.5. Report the dynamics fitting results.
        print("Avg Marker RMSE: " +
              str(self.dynamicsFitter.computeAverageMarkerRMSE(self.dynamicsInit) * 100) + "cm", flush=True)
        pair = self.dynamicsFitter.computeAverageResidualForce(self.dynamicsInit)
        print(f'Avg Residual Force: {pair[0]} N ({(pair[0] / secondPair[0] if secondPair[0] != 0 else 1.0) * 100}% of original {secondPair[0]} N)',
              flush=True)
        print(f'Avg Residual Torque: {pair[1]} Nm ({(pair[1] / secondPair[1] if secondPair[1] != 0 else 1.0) * 100}% of original {secondPair[1]} Nm)',
              flush=True)
        print("Avg CoP movement in 'perfect' GRFs: " +
              str(self.dynamicsFitter.computeAverageCOPChange(self.dynamicsInit)) + " m", flush=True)
        print("Avg force change in 'perfect' GRFs: " +
              str(self.dynamicsFitter.computeAverageForceMagnitudeChange(self.dynamicsInit)) + " N", flush=True)

        # 8.6. Store the dynamics fitting results in the shared data structures.
        for trial in range(len(self.dynamicsInit.poseTrials)):
            self.finalInverseDynamics.append(
                self.dynamicsFitter.computeInverseDynamics(self.dynamicsInit, trial))
            pair = self.dynamicsFitter.computeAverageTrialResidualForce(
                self.dynamicsInit, trial)
            self.trialProcessingResults[trial]['linearResidual'] = pair[0]
            self.trialProcessingResults[trial]['angularResidual'] = pair[1]

            badDynamicsFrames: Dict[str, List[int]] = {}
            numBadDynamicsFrames = 0
            for iframe, reason in enumerate(self.dynamicsInit.missingGRFReason[trial]):
                if reason.name not in badDynamicsFrames:
                    badDynamicsFrames[reason.name] = []
                badDynamicsFrames[reason.name].append(iframe)
                if not reason.name == 'notMissingGRF':
                    numBadDynamicsFrames += 1

            self.trialProcessingResults[trial]['numBadDynamicsFrames'] = numBadDynamicsFrames
            self.trialBadDynamicsFrames.append(badDynamicsFrames)

        self.finalPoses = self.dynamicsInit.poseTrials
        self.finalMarkers = self.dynamicsInit.updatedMarkerMap
        self.trialForcePlates = self.dynamicsInit.forcePlateTrials

    def write_result_files(self):

        # 9. Write out the result files.
        # -----------------------------
        print('Writing the result files...', flush=True)

        # 9.1. Create result directories.
        if not os.path.exists(self.path + 'results'):
            os.mkdir(self.path + 'results')
        if not os.path.exists(self.path + 'results/IK'):
            os.mkdir(self.path + 'results/IK')
        if not os.path.exists(self.path + 'results/ID'):
            os.mkdir(self.path + 'results/ID')
        if not os.path.exists(self.path + 'results/C3D'):
            os.mkdir(self.path + 'results/C3D')
        if not os.path.exists(self.path + 'results/Models'):
            os.mkdir(self.path + 'results/Models')
        if self.exportMJCF and not os.path.exists(self.path + 'results/MuJoCo'):
            os.mkdir(self.path + 'results/MuJoCo')
        if self.exportSDF and not os.path.exists(self.path + 'results/SDF'):
            os.mkdir(self.path + 'results/SDF')
        if not os.path.exists(self.path + 'results/MarkerData'):
            os.mkdir(self.path + 'results/MarkerData')
        shutil.copyfile(self.path + 'unscaled_generic.osim', self.path +
                        'results/Models/unscaled_generic.osim')

        # 9.2. Adjust marker locations.
        print('Adjusting marker locations on scaled OpenSim file', flush=True)
        bodyScalesMap: Dict[str, np.ndarray] = {}
        for i in range(self.finalSkeleton.getNumBodyNodes()):
            bodyNode: nimble.dynamics.BodyNode = self.finalSkeleton.getBodyNode(i)
            # Now that we adjust the markers BEFORE we rescale the body, we don't want to rescale the marker locations
            # at all.
            bodyScalesMap[bodyNode.getName()] = [1, 1, 1]
        markerOffsetsMap: Dict[str, Tuple[str, np.ndarray]] = {}
        markerNames: List[str] = []
        for k in self.finalMarkers:
            v = self.finalMarkers[k]
            markerOffsetsMap[k] = (v[0].getName(), v[1])
            markerNames.append(k)
        nimble.biomechanics.OpenSimParser.moveOsimMarkers(
            self.path + 'unscaled_generic.osim', bodyScalesMap, markerOffsetsMap,
            self.path + 'results/Models/unscaled_but_with_optimized_markers.osim')

        # 9.3. Write the XML instructions for the OpenSim scaling tool
        nimble.biomechanics.OpenSimParser.saveOsimScalingXMLFile(
            'optimized_scale_and_markers',
            self.finalSkeleton,
            self.massKg,
            self.heightM,
            'Models/unscaled_but_with_optimized_markers.osim',
            'Unassigned',
            'Models/optimized_scale_and_markers.osim',
            self.path + 'results/Models/rescaling_setup.xml')

        # 9.4. Call the OpenSim scaling tool
        command = f'cd {self.path}results && opensim-cmd run-tool {self.path}results/Models/rescaling_setup.xml'
        print('Scaling OpenSim files: ' + command, flush=True)
        with subprocess.Popen(command, shell=True, stdout=subprocess.PIPE) as p:
            p.wait()
        # Delete the OpenSim log from running the scale tool
        if os.path.exists(self.path + 'results/opensim.log'):
            os.remove(self.path + 'results/opensim.log')

        # 9.5. Overwrite the inertia properties of the resulting OpenSim skeleton file
        if self.fitDynamics and self.dynamicsInit is not None:
            nimble.biomechanics.OpenSimParser.replaceOsimInertia(
                self.path + 'results/Models/optimized_scale_and_markers.osim',
                self.finalSkeleton,
                self.path + 'results/Models/final.osim')
        else:
            shutil.copyfile(self.path + 'results/Models/optimized_scale_and_markers.osim',
                            self.path + 'results/Models/final.osim')

        # 9.6. Initialize dictionaries for storing the joint limits hits.
        dofNames: List[str] = []
        for i in range(self.finalSkeleton.getNumDofs()):
            dofNames.append(self.finalSkeleton.getDofByIndex(i).getName())
            self.jointLimitsHits[self.finalSkeleton.getDofByIndex(i).getName()] = 0

        # 9.7. If we ran dynamics fitting, write the subject to disk.
        if self.fitDynamics and self.dynamicsInit is not None:
            notes: str = 'Generated by AddBiomechanics'
            outputPath: str = self.path + 'subject.bin'
            if self.output_name is not None:
                outputPath: str = self.path + self.output_name + '.bin'
            subjectTags: List[str] = []
            trialTags: List[List[str]] = []
            emgObservationTrials: List[List[Dict[str, np.ndarray[np.float64[1, 1]]]]] = []
            self.dynamicsFitter.writeSubjectOnDisk(
                outputPath,
                self.path + 'results/Models/final.osim',
                self.dynamicsInit,
                self.sex,
                self.massKg,
                self.heightM,
<<<<<<< HEAD
                -1,
                False,
                self.trialNames,
                subjectTags,
                trialTags,
=======
                self.ageYears,
                False,
                self.trialNames,
                self.subjectTags,
                self.trialTags,
>>>>>>> b96137de
                self.href,
                notes,
                emgObservationTrials)

        # 9.8. If requested, export the skeleton to MuJoCo and/or SDF.
        if self.exportSDF or self.exportMJCF:
            print('Deleting OpenSim model outputs, since we cannot export OpenSim models when using a simplified '
                  'skeleton.', flush=True)
            # Get a list of all the file paths that ends with .osim from the Models
            modelList = glob.glob(self.path + 'results/Models/*')
            # Iterate over the list of filepaths and remove each file.
            for filePath in modelList:
                try:
                    os.remove(filePath)
                except RuntimeError:
                    print("Error while deleting Model file: ", filePath)

            if self.exportSDF:
                print('Writing an SDF version of the skeleton', flush=True)
                nimble.utils.SdfParser.writeSkeleton(
                    self.path + 'results/SDF/model.sdf', self.simplified)
            if self.exportMJCF:
                print('Writing a MuJoCo version of the skeleton', flush=True)
                nimble.utils.MJCFExporter.writeSkeleton(
                    self.path + 'results/MuJoCo/model.xml', self.simplified)

        # 9.9. Write the results to disk.
        for i in range(len(self.trialNames)):
            # 9.9.1. Get the data for the current trial.
            poses = self.finalPoses[i]
            forces = self.finalInverseDynamics[i] if i < len(
                self.finalInverseDynamics) else None
            trialName = self.trialNames[i]
            c3dFile = self.c3dFiles[trialName] if trialName in self.c3dFiles else None
            forcePlates = self.trialForcePlates[i]
            framesPerSecond = self.trialFramesPerSecond[i]
            timestamps = self.trialTimestamps[i]
            markerTimesteps = self.markerTrials[i]
            trialProcessingResult = self.trialProcessingResults[i]
            trialPath = self.path + 'trials/' + trialName + '/'

            # 9.9.2. Store the marker errors.
            resultIK: nimble.biomechanics.IKErrorReport = nimble.biomechanics.IKErrorReport(
                self.finalSkeleton, self.fitMarkers, poses, markerTimesteps)
            trialProcessingResult['autoAvgRMSE'] = resultIK.averageRootMeanSquaredError
            trialProcessingResult['autoAvgMax'] = resultIK.averageMaxError
            trialProcessingResult['markerErrors'] = resultIK.getSortedMarkerRMSE()

            print('Saving trial ' + str(trialName) + ' results', flush=True)
            print('auto scaled average RMSE m: ' +
                  str(resultIK.averageRootMeanSquaredError), flush=True)
            print('auto scaled average max m: ' +
                  str(resultIK.averageMaxError), flush=True)

            # 9.9.3. Load the gold standard inverse kinematics solution, if it exists.
            goldMot: nimble.biomechanics.OpenSimMot = None
            if os.path.exists(trialPath + 'manual_ik.mot') and self.goldOsim is not None:
                if c3dFile is not None:
                    goldMot = nimble.biomechanics.OpenSimParser.loadMotAtLowestMarkerRMSERotation(
                        self.goldOsim, trialPath + 'manual_ik.mot', c3dFile)
                else:
                    goldMot = nimble.biomechanics.OpenSimParser.loadMot(
                        self.goldOsim.skeleton, trialPath + 'manual_ik.mot')

                shutil.copyfile(trialPath + 'manual_ik.mot', self.path +
                                'results/IK/' + trialName + '_manual_scaling_ik.mot')
                nimble.biomechanics.OpenSimParser.saveOsimInverseKinematicsXMLFile(
                    trialName,
                    markerNames,
                    '../Models/manually_scaled.osim',
                    f'../MarkerData/{trialName}.trc',
                    f'{trialName}_ik_on_manual_scaling_by_opensim.mot',
                    f'{self.path}results/IK/{trialName}_ik_on_manually_scaled_setup.xml')

                originalIK: nimble.biomechanics.IKErrorReport = nimble.biomechanics.IKErrorReport(
                    self.goldOsim.skeleton, self.goldOsim.markersMap, goldMot.poses, markerTimesteps)
                print('manually scaled average RMSE cm: ' +
                      str(originalIK.averageRootMeanSquaredError), flush=True)
                print('manually scaled average max cm: ' +
                      str(originalIK.averageMaxError), flush=True)
                trialProcessingResult['goldAvgRMSE'] = originalIK.averageRootMeanSquaredError
                trialProcessingResult['goldAvgMax'] = originalIK.averageMaxError

            # 9.9.4. Write out the result summary JSON
            print('Writing JSON result to ' + trialPath + '_results.json', flush=True)
            with open(trialPath + '_results.json', 'w') as f:
                json.dump(trialProcessingResult, f)

            # 9.9.5. Write out the result data files.
            # Write out the inverse kinematics results,
            ik_fpath = f'{self.path}/results/IK/{trialName}_ik.mot'
            print(f'Writing OpenSim {ik_fpath} file, shape={str(poses.shape)}', flush=True)
            nimble.biomechanics.OpenSimParser.saveMot(self.finalSkeleton, ik_fpath, timestamps, poses)

            # Write the inverse dynamics results.
            id_fpath = f'{self.path}/results/ID/{trialName}_id.sto'
            if forces is not None:
                nimble.biomechanics.OpenSimParser.saveIDMot(
                    self.finalSkeleton, id_fpath, timestamps, forces)

            # Write out the marker errors.
            marker_errors_fpath = f'{self.path}/results/IK/{trialName}_marker_errors.csv'
            resultIK.saveCSVMarkerErrorReport(marker_errors_fpath)

            # Write out the marker trajectories.
            markers_fpath = f'{self.path}/results/MarkerData/{trialName}.trc'
            nimble.biomechanics.OpenSimParser.saveTRC(
                markers_fpath, timestamps, markerTimesteps)

            # Write out the C3D file.
            c3d_fpath = f'{self.path}/results/C3D/{trialName}.c3d'
            if c3dFile is not None:
                shutil.copyfile(trialPath + 'markers.c3d', c3d_fpath)

            # 9.9.6. Export setup files for OpenSim InverseKinematics.
            if self.exportOSIM:
                # Save OpenSim setup files to make it easy to (re)run IK and ID on the results in OpenSim
                nimble.biomechanics.OpenSimParser.saveOsimInverseKinematicsXMLFile(
                    trialName,
                    markerNames,
                    '../Models/optimized_scale_and_markers.osim',
                    f'../MarkerData/{trialName}.trc',
                    f'{trialName}_ik_by_opensim.mot',
                    f'{self.path}results/IK/{trialName}_ik_setup.xml')

            # 9.9.7. Write out the inverse dynamics files.
            grf_fpath = f'{self.path}/results/ID/{trialName}_grf.mot'
            grf_raw_fpath = f'{self.path}/results/ID/{trialName}_grf_raw.mot'
            if self.fitDynamics and self.dynamicsInit is not None:
                # Run through the list of timesteps, looking for windows of time where we have GRF data.
                # Trim the leading and trailing frames from these windows, because those don't fit by
                # AddBiomechanics finite differencing.
                dynamicsSegments: List[Tuple[int, int]] = []
                lastUnobservedTimestep = -1
                lastWasObserved = False
                for t in range(len(self.dynamicsInit.probablyMissingGRF[i])):
                    if self.dynamicsInit.probablyMissingGRF[i][t]:
                        if lastWasObserved:
                            if lastUnobservedTimestep + 2 < t - 1:
                                dynamicsSegments.append(
                                    (lastUnobservedTimestep + 2, t - 1))
                        lastWasObserved = False
                        lastUnobservedTimestep = t
                    else:
                        lastWasObserved = True
                if lastWasObserved:
                    if lastUnobservedTimestep + 2 < len(self.dynamicsInit.probablyMissingGRF[i]) - 2:
                        dynamicsSegments.append(
                            (lastUnobservedTimestep + 2, len(self.dynamicsInit.probablyMissingGRF[i]) - 2))
                print('Trial ' + trialName + ' detected GRF data present on ranges: ' +
                      str(dynamicsSegments), flush=True)
                self.trialDynamicsSegments.append(dynamicsSegments)

                nimble.biomechanics.OpenSimParser.saveProcessedGRFMot(
                    grf_fpath,
                    timestamps,
                    self.dynamicsInit.grfBodyNodes,
                    self.dynamicsInit.groundHeight[i],
                    self.dynamicsInit.grfTrials[i])
                nimble.biomechanics.OpenSimParser.saveOsimInverseDynamicsProcessedForcesXMLFile(
                    trialName,
                    self.dynamicsInit.grfBodyNodes,
                    trialName + '_grf.mot',
                    self.path + 'results/ID/' + trialName + '_external_forces.xml')

                if self.exportOSIM:
                    if len(dynamicsSegments) > 1:
                        for seg in range(len(dynamicsSegments)):
                            begin, end = dynamicsSegments[seg]
                            nimble.biomechanics.OpenSimParser.saveOsimInverseDynamicsXMLFile(
                                trialName,
                                '../Models/final.osim',
                                '../IK/' + trialName + '_ik.mot',
                                trialName + '_external_forces.xml',
                                trialName + '_osim_segment_' + str(seg) + '_id.sto',
                                trialName + '_osim_segment_' + str(seg) + '_id_body_forces.sto',
                                self.path + 'results/ID/' + trialName + '_id_setup_segment_' + str(seg) + '.xml',
                                timestamps[begin], timestamps[end])
                    elif len(dynamicsSegments) == 1:
                        begin, end = dynamicsSegments[0]
                        nimble.biomechanics.OpenSimParser.saveOsimInverseDynamicsXMLFile(
                            trialName,
                            '../Models/final.osim',
                            '../IK/' + trialName + '_ik.mot',
                            trialName + '_external_forces.xml',
                            trialName + '_osim_id.sto',
                            trialName + '_osim_id_body_forces.sto',
                            self.path + 'results/ID/' + trialName + '_id_setup.xml',
                            timestamps[begin], timestamps[end])

                # Still save the raw version.
                nimble.biomechanics.OpenSimParser.saveRawGRFMot(grf_raw_fpath, timestamps, forcePlates)
                nimble.biomechanics.OpenSimParser.saveOsimInverseDynamicsRawForcesXMLFile(
                    trialName,
                    self.finalSkeleton,
                    poses,
                    forcePlates,
                    trialName + '_grf_raw.mot',
                    self.path + 'results/ID/' + trialName + '_external_forces_raw.xml')

                if self.exportOSIM:
                    nimble.biomechanics.OpenSimParser.saveOsimInverseDynamicsXMLFile(
                        trialName,
                        '../Models/final.osim',
                        '../IK/' + trialName + '_ik.mot',
                        trialName + '_external_forces_raw.xml',
                        trialName + '_osim_id_raw.sto',
                        trialName + '_id_body_forces_raw.sto',
                        self.path + 'results/ID/' + trialName + '_id_setup_raw.xml',
                        min(timestamps), max(timestamps))
            else:
                nimble.biomechanics.OpenSimParser.saveRawGRFMot(grf_fpath, timestamps, forcePlates)
                nimble.biomechanics.OpenSimParser.saveOsimInverseDynamicsRawForcesXMLFile(
                    trialName,
                    self.finalSkeleton,
                    poses,
                    forcePlates,
                    trialName + '_grf.mot',
                    self.path + 'results/ID/' + trialName + '_external_forces.xml')
                if self.exportOSIM:
                    nimble.biomechanics.OpenSimParser.saveOsimInverseDynamicsXMLFile(
                        trialName,
                        '../Models/optimized_scale_and_markers.osim',
                        '../IK/' + trialName + '_ik.mot',
                        trialName + '_external_forces.xml',
                        trialName + '_id.sto',
                        trialName + '_id_body_forces.sto',
                        self.path + 'results/ID/' + trialName + '_id_setup.xml',
                        min(timestamps), max(timestamps))

            # 9.9.8. Write out the animation preview
            if self.fitDynamics and self.dynamicsInit is not None:
                print('Saving trajectory, markers, and dynamics to a GUI log ' +
                      trialPath + 'preview.bin', flush=True)
                print("FPS: " + str(round(1.0 / self.dynamicsInit.trialTimesteps[0])))
                self.dynamicsFitter.saveDynamicsToGUI(
                    trialPath + 'preview.bin',
                    self.dynamicsInit,
                    i,
                    round(1.0 / self.dynamicsInit.trialTimesteps[i]))

                self.dynamicsFitter.writeCSVData(
                    trialPath + 'plot.csv', self.dynamicsInit, i, False, timestamps)
                self.dynamicsFitter.writeCSVData(
                    self.path + f'results/ID/{trialName}_full.csv', self.dynamicsInit, i, False, timestamps)
            else:
                self.markerFitter.writeCSVData(
                    trialPath + 'plot.csv', self.markerFitterResults[i], resultIK.rootMeanSquaredError,
                    resultIK.maxError, timestamps)
                self.markerFitter.writeCSVData(
                    self.path + f'results/IK/{trialName}_full.csv',
                    self.markerFitterResults[i],
                    resultIK.rootMeanSquaredError,
                    resultIK.maxError,
                    timestamps)

                # TODO: someday we'll support loading IMU data. Once available, we'll want to pass it in to the GUI here
                accObservations = []
                gyroObservations = []
                if (self.goldOsim is not None) and (goldMot is not None):
                    print('Saving trajectory, markers, and the manual IK to a GUI log ' +
                          trialPath + 'preview.bin', flush=True)
                    print('goldOsim: ' + str(self.goldOsim), flush=True)
                    print('goldMot.poses.shape: ' +
                          str(goldMot.poses.shape), flush=True)
                    self.markerFitter.saveTrajectoryAndMarkersToGUI(
                        trialPath + 'preview.bin',
                        self.markerFitterResults[i],
                        markerTimesteps,
                        accObservations,
                        gyroObservations,
                        framesPerSecond,
                        forcePlates,
                        self.goldOsim,
                        goldMot.poses)
                else:
                    print('Saving trajectory and markers to a GUI log ' +
                          trialPath + 'preview.bin', flush=True)
                    accObservations: List[Dict[str, np.ndarray[np.float64[3, 1]]]] = []
                    gyroObservations: List[Dict[str, np.ndarray[np.float64[3, 1]]]] = []
                    self.markerFitter.saveTrajectoryAndMarkersToGUI(
                        trialPath + 'preview.bin',
                        self.markerFitterResults[i],
                        markerTimesteps,
                        accObservations,
                        gyroObservations,
                        framesPerSecond,
                        forcePlates)

            # Zip up the animation preview binary.
            print('Zipping up ' + trialPath + 'preview.bin', flush=True)
            subprocess.run(["zip", "-r", 'preview.bin.zip',
                            'preview.bin'], cwd=trialPath, capture_output=True)
            print('Finished zipping up ' + trialPath + 'preview.bin.zip', flush=True)

            # 9.9.9. Count up the number of times we hit against joint limits
            trialJointLimitHits: Dict[str, int] = {}
            jointLimitsFrames: Dict[str, List[int]] = {}
            jointLimitsFramesUpperBound: Dict[str, List[bool]] = {}
            for idof in range(self.finalSkeleton.getNumDofs()):
                dofName = self.finalSkeleton.getDofByIndex(idof).getName()
                trialJointLimitHits[dofName] = 0
                jointLimitsFrames[dofName] = []
                jointLimitsFramesUpperBound[dofName] = []

            tol = 0.001
            for t in range(poses.shape[1]):
                thisTimestepPos = poses[:, t]
                for idof in range(self.finalSkeleton.getNumDofs()):
                    dof = self.finalSkeleton.getDofByIndex(idof)
                    dofPos = thisTimestepPos[idof]
                    # If the joints are at least 2*tol apart
                    if dof.getPositionUpperLimit() > dof.getPositionLowerLimit() + 2 * tol:
                        if dofPos > dof.getPositionUpperLimit() - tol:
                            self.jointLimitsHits[dof.getName()] += 1
                            trialJointLimitHits[dof.getName()] += 1
                            jointLimitsFrames[dof.getName()].append(t)
                            jointLimitsFramesUpperBound[dof.getName()].append(True)
                        if dofPos < dof.getPositionLowerLimit() + tol:
                            self.jointLimitsHits[dof.getName()] += 1
                            trialJointLimitHits[dof.getName()] += 1
                            jointLimitsFrames[dof.getName()].append(t)
                            jointLimitsFramesUpperBound[dof.getName()].append(
                                False)

            # 9.9.10. Sort for trial joint limits
            print('Computing details about joint limit hits for the README')
            try:
                self.trialJointWarnings[trialName] = []
                for dof in sorted(trialJointLimitHits, key=trialJointLimitHits.get, reverse=True):
                    jointHits: List[int] = jointLimitsFrames[dof]
                    jointHitsUpperBound: List[bool] = jointLimitsFramesUpperBound[dof]
                    if len(jointHits) == 0:
                        continue
                    startBlock = jointHits[0]
                    lastBlock = jointHits[0]
                    lastUpperBound = jointHitsUpperBound[0]
                    for ijoint in range(len(jointHits)):
                        frame = jointHits[ijoint]
                        upperBound = jointHitsUpperBound[ijoint]

                        if (frame - lastBlock) <= 1 and lastUpperBound == upperBound:
                            # If this is part of a continuous sequence of frames, we want to compress the message
                            lastBlock = frame
                        else:
                            # We jumped to a new block of frames, so emit the last block
                            if startBlock == lastBlock:  # single frame
                                warning = f'{dof} hit {("upper" if lastUpperBound else "lower")} bound on frame ' \
                                          f'{startBlock}'
                                self.trialJointWarnings[trialName].append(warning)
                            else:
                                warning = f'{dof} hit {("upper" if lastUpperBound else "lower")} bound on frames ' \
                                          f'{startBlock}-{lastBlock}'
                                self.trialJointWarnings[trialName].append(warning)
                            lastBlock = frame
                            startBlock = frame
            except RuntimeError:
                print('Caught an error when computing trial joint limits:')
                traceback.print_exc()
                print('Continuing...')
            print('Finished computing details about joint limit hits for the README.')

            # 9.9.11. Plot results.
            print(f'Plotting results for trial {trialName}')
            plot_ik_results(ik_fpath)
            plot_marker_errors(marker_errors_fpath, ik_fpath)
            if os.path.exists(id_fpath):
                plot_id_results(id_fpath)

            if os.path.exists(grf_fpath):
                plot_grf_data(grf_fpath)

            if os.path.exists(grf_raw_fpath):
                plot_grf_data(grf_raw_fpath)

            print('Success! Done with ' + trialName + '.', flush=True)

        # 9.10. Copy over the manually scaled model file, if it exists.
        if os.path.exists(self.path + 'manually_scaled.osim'):
            shutil.copyfile(self.path + 'manually_scaled.osim', self.path +
                            'results/Models/manually_scaled.osim')

        # 9.11. Copy over the geometry files, so the model can be loaded directly in OpenSim without chasing down
        # Geometry files somewhere else.
        shutil.copytree(DATA_FOLDER_PATH + '/Geometry', self.path +
                        'results/Models/Geometry')

        # 9.12. Copy over the geometry files (in a MuJoCo specific file format), so the model can be loaded directly in
        # MuJoCo without chasing down Geometry files somewhere else.
        if self.exportMJCF:
            shutil.copytree(DATA_FOLDER_PATH + '/MuJoCoGeometry', self.path +
                            'results/MuJoCo/Geometry')

        # 9.13. Copy over the geometry files (in a SDF specific file format), so the model can be loaded directly
        # in PyBullet without chasing down Geometry files somewhere else.
        if self.exportSDF:
            shutil.copytree(DATA_FOLDER_PATH + '/SDFGeometry', self.path +
                            'results/SDF/Geometry')

    def run_moco(self):

        # 10. Run a MocoProblem for each trial.
        # -------------------------------------
        import opensim as osim

        # 10.1. Create the Moco results directory.
        if not os.path.exists(self.path + 'results/Moco'):
            os.mkdir(self.path + 'results/Moco')

        for itrial in range(len(self.trialNames)):
            # 10.2. Get the initial and final times for this trial.
            ik_table = osim.TimeSeriesTable(self.path + f'results/IK/{self.trialNames[itrial]}_ik.mot')
            initial_time = ik_table.getIndependentColumn()[0]
            final_time = ik_table.getIndependentColumn()[-1]

            # 10.3. Fill the template MocoInverse problem for this trial.
            moco_template_fpath = os.path.join(TEMPLATES_PATH, 'template_moco.py')
            moco_inverse_fpath = self.path + f'results/Moco/{self.trialNames[itrial]}_moco.py'
            fill_moco_template(moco_template_fpath, moco_inverse_fpath, self.trialNames[itrial],
                               initial_time, final_time)

            # 10.4. Run the MocoInverse problem for this trial.
            model_fpath = self.path + f'results/Models/final.osim'
            kinematics_fpath = self.path + f'results/IK/{self.trialNames[itrial]}_ik.mot'
            extloads_fpath = self.path + f'results/ID/{self.trialNames[itrial]}_external_forces.xml'
            solution_fpath = self.path + f'results/Moco/{self.trialNames[itrial]}_moco.sto'
            report_fpath = self.path + f'results/Moco/{self.trialNames[itrial]}_moco.pdf'
            run_moco_problem(model_fpath, kinematics_fpath, extloads_fpath, initial_time, final_time, solution_fpath,
                             report_fpath)

    def generate_readme(self):

        # 11. Generate the README file.
        # -----------------------------
        print('Generating README file...')

        # 11.1. Fill out the results dictionary.
        autoTotalLen = 0
        goldTotalLen = 0
        self.processingResult['autoAvgRMSE'] = 0
        self.processingResult['autoAvgMax'] = 0
        if self.fitDynamics and self.dynamicsInit is not None:
            self.processingResult['linearResidual'] = 0
            self.processingResult['angularResidual'] = 0
        self.processingResult['goldAvgRMSE'] = 0
        self.processingResult['goldAvgMax'] = 0
        for i in range(len(self.trialNames)):
            trialLen = len(self.markerTrials[i])
            trialProcessingResult = self.trialProcessingResults[i]
            self.processingResult['autoAvgRMSE'] += trialProcessingResult['autoAvgRMSE'] * trialLen
            self.processingResult['autoAvgMax'] += trialProcessingResult['autoAvgMax'] * trialLen
            if self.fitDynamics and self.dynamicsInit is not None:
                self.processingResult['linearResidual'] += trialProcessingResult['linearResidual'] * trialLen
                self.processingResult['angularResidual'] += trialProcessingResult['angularResidual'] * trialLen
            autoTotalLen += trialLen
            if 'goldAvgRMSE' in trialProcessingResult and 'goldAvgMax' in trialProcessingResult:
                self.processingResult['goldAvgRMSE'] += trialProcessingResult['goldAvgRMSE'] * trialLen
                self.processingResult['goldAvgMax'] += trialProcessingResult['goldAvgMax'] * trialLen
                goldTotalLen += trialLen
        self.processingResult['autoAvgRMSE'] /= autoTotalLen
        self.processingResult['autoAvgMax'] /= autoTotalLen
        if self.fitDynamics and self.dynamicsInit is not None:
            self.processingResult['linearResidual'] /= autoTotalLen
            self.processingResult['angularResidual'] /= autoTotalLen
        if goldTotalLen > 0:
            self.processingResult['goldAvgRMSE'] /= goldTotalLen
            self.processingResult['goldAvgMax'] /= goldTotalLen
        self.processingResult['guessedTrackingMarkers'] = self.guessedTrackingMarkers
        self.processingResult['trialMarkerSets'] = self.trialMarkerSet
        self.processingResult['osimMarkers'] = list(self.finalMarkers.keys())
        trialWarnings: Dict[str, List[str]] = {}
        trialInfo: Dict[str, List[str]] = {}
        badMarkerThreshold = 4  # cm
        trialBadMarkers: Dict[str, int] = {}
        for i in range(len(self.trialErrorReports)):
            trialWarnings[self.trialNames[i]] = self.trialErrorReports[i].warnings
            trialInfo[self.trialNames[i]] = self.trialErrorReports[i].info
        self.processingResult['trialWarnings'] = trialWarnings
        self.processingResult['trialInfo'] = trialInfo
        self.processingResult["fewFramesWarning"] = self.totalFrames < 300
        self.processingResult['jointLimitsHits'] = self.jointLimitsHits

        # 11.2. Create the README file for this subject.
        with open(self.path + 'results/README.txt', 'w') as f:
            # 11.2.1. Write out the header and summary results across all trials.
            f.write("*** This data was generated with AddBiomechanics (www.addbiomechanics.org) ***\n")
            f.write("AddBiomechanics was written by Keenon Werling.\n")
            f.write("\n")
            f.write(textwrap.fill(
                "Automatic processing achieved the following marker errors (averaged over all frames of all trials):"))
            f.write("\n\n")
            totalMarkerRMSE = self.processingResult['autoAvgRMSE'] * 100
            totalMarkerMax = self.processingResult['autoAvgMax'] * 100
            f.write(f'- Avg. Marker RMSE      = {totalMarkerRMSE:1.2f} cm\n')
            f.write(f'- Avg. Max Marker Error = {totalMarkerMax:1.2f} cm\n')
            f.write("\n")
            if self.fitDynamics and self.dynamicsInit is not None:
                f.write(textwrap.fill(
                    "Automatic processing reduced the residual loads needed for dynamic consistency to the following "
                    "magnitudes (averaged over all frames of all trials):"))
                f.write("\n\n")
                residualForce = self.processingResult['linearResidual']
                residualTorque = self.processingResult['angularResidual']
                f.write(f'- Avg. Residual Force  = {residualForce:1.2f} N\n')
                f.write(f'- Avg. Residual Torque = {residualTorque:1.2f} N-m\n')
                f.write("\n")
                f.write(textwrap.fill(
                    "Automatic processing found a new model mass to achieve dynamic consistency:"))
                f.write("\n\n")
                finalMass = self.finalSkeleton.getMass()
                percentMassChange = 100 * (finalMass - self.massKg) / self.massKg
                f.write(f'  - Total mass = {finalMass:1.2f} kg '
                        f'({percentMassChange:+1.2f}% change from original {self.massKg} kg)\n')
                f.write("\n")
                f.write(textwrap.fill(
                    "Individual body mass changes:"))
                f.write("\n\n")
                maxBodyNameLen = 0
                for ibody in range(self.skeleton.getNumBodyNodes()):
                    body = self.skeleton.getBodyNode(ibody)
                    bodyName = body.getName()
                    maxBodyNameLen = max(maxBodyNameLen, len(bodyName))
                for ibody in range(self.skeleton.getNumBodyNodes()):
                    body = self.skeleton.getBodyNode(ibody)
                    bodyName = body.getName()
                    bodyMass = body.getMass()
                    bodyMassChange = bodyMass - self.bodyMasses[bodyName]
                    percentMassChange = 100 * bodyMassChange / self.bodyMasses[bodyName]
                    bodyNameLen = len(bodyName)
                    nameLenDiff = maxBodyNameLen - bodyNameLen
                    prefix = f'  - {bodyName}' + ' ' * nameLenDiff
                    f.write(f'{prefix} mass = {bodyMass:1.2f} kg '
                            f'({percentMassChange:+1.2f}% change from original {self.bodyMasses[bodyName]:1.2f} kg)\n')
                f.write("\n")
            elif self.skippedDynamicsReason is not None:
                f.write(textwrap.fill(
                    "WARNING! Dynamics fitting was skipped for the following reason:"))
                f.write("\n\n")
                f.write(textwrap.indent(textwrap.fill(self.skippedDynamicsReason), '  '))
                f.write("\n\n")

            # 11.2.2. Write out the results for each trial.
            if self.fitDynamics and self.dynamicsInit is not None:
                f.write(textwrap.fill(
                    "The following trials were processed to perform automatic body scaling, marker registration, "
                    "and residual reduction:"))
            else:
                f.write(textwrap.fill(
                    "The following trials were processed to perform automatic body scaling and marker registration:"))
            f.write("\n\n")
            for i in range(len(self.trialNames)):
                trialProcessingResult = self.trialProcessingResults[i]
                # Main trial results summary.
                trialName = self.trialNames[i]
                f.write(f'trial: {trialName}\n')

                markerRMSE = trialProcessingResult['autoAvgRMSE'] * 100
                markerMax = trialProcessingResult['autoAvgMax'] * 100
                f.write(f'  - Avg. Marker RMSE      = {markerRMSE:1.2f} cm\n')
                f.write(f'  - Avg. Marker Max Error = {markerMax:.2f} cm\n')

                if self.fitDynamics and self.dynamicsInit is not None:
                    residualForce = trialProcessingResult['linearResidual']
                    residualTorque = trialProcessingResult['angularResidual']
                    f.write(f'  - Avg. Residual Force   = {residualForce:1.2f} N\n')
                    f.write(f'  - Avg. Residual Torque  = {residualTorque:1.2f} N-m\n')

                # Warning and error reporting.
                if len(self.trialJointWarnings[trialName]) > 0:
                    f.write(f'  - WARNING: {len(self.trialJointWarnings[trialName])} joints hit joint limits!\n')

                numBadMarkers = 0
                for markerError in trialProcessingResult['markerErrors']:
                    if 100 * markerError[1] > badMarkerThreshold:
                        numBadMarkers += 1

                trialBadMarkers[trialName] = numBadMarkers
                if numBadMarkers > 0:
                    f.write(f'  - WARNING: {numBadMarkers} marker(s) with RMSE greater than {badMarkerThreshold} cm!\n')

                if len(trialWarnings[trialName]) > 0:
                    f.write(f'  - WARNING: Automatic data processing required modifying TRC data from '
                            f'{len(trialWarnings[trialName])} marker(s)!\n')

                if self.fitDynamics and self.dynamicsInit is not None:
                    numBadFrames = trialProcessingResult['numBadDynamicsFrames']
                    if numBadFrames:
                        f.write(f'  - WARNING: {numBadFrames} frame(s) with ground reaction force inconsistencies '
                                f'detected!\n')

                if self.fitDynamics and self.dynamicsInit is not None:
                    f.write(f'  --> See IK/{trialName}_ik_summary.txt and ID/{trialName}_id_summary.txt for more '
                            f'details.\n')
                else:
                    f.write(f'  --> See IK/{trialName}_ik_summary.txt for more details.\n')
                f.write(f'\n')

            # 11.2.3. Write out the final model information.
            f.write('\n')
            if self.fitDynamics and self.dynamicsInit is not None:
                f.write(textwrap.fill(
                    "The model file containing optimal body scaling, marker offsets, and mass parameters is:"))
            else:
                f.write(textwrap.fill(
                    "The model file containing optimal body scaling and marker offsets is:"))
            f.write("\n\n")
            if self.exportOSIM:
                f.write("Models/final.osim")
                f.write("\n\n")
            if self.exportMJCF:
                f.write("MuJoCo/model.xml")
                f.write("\n\n")
            if self.exportSDF:
                f.write("SDF/model.sdf")
                f.write("\n\n")
            f.write(textwrap.fill(
                "This tool works by finding optimal scale factors and marker offsets at the same time. If specified, "
                "it also runs a second optimization to find mass parameters to fit the model dynamics to the ground "
                "reaction force data."))
            f.write("\n\n")
            if self.fitDynamics and self.dynamicsInit is not None:
                f.write(textwrap.fill(
                    "The model containing the optimal body scaling and marker offsets found prior to the dynamics "
                    "fitting step is:"))
                f.write("\n\n")
                f.write("Models/optimized_scale_and_markers.osim")
            else:
                f.write(textwrap.fill(
                    "Since you did not choose to run the dynamics fitting step, "
                    "Models/optimized_scale_and_markers.osim contains the same model as Models/final.osim."))
            f.write("\n\n")
            if self.exportOSIM:
                f.write(textwrap.fill(
                    "If you want to manually edit the marker offsets, you can modify the <MarkerSet> in "
                    "\"Models/unscaled_but_with_optimized_markers.osim\" (by default this file contains the marker "
                    "offsets found by the optimizer). If you want to tweak the Scaling, you can edit "
                    "\"Models/rescaling_setup.xml\". If you change either of these files, then run "
                    "(FROM THE \"Models\" FOLDER, and not including the leading \"> \"):"))
                f.write("\n\n")
                f.write(" > opensim-cmd run-tool rescaling_setup.xml\n")
                f.write(
                    '           # This will re-generate Models/optimized_scale_and_markers.osim\n')
                f.write("\n\n")
                f.write(textwrap.fill(
                    "You do not need to re-run Inverse Kinematics unless you change scaling, because the output "
                    "motion files are already generated for you as \"*_ik.mot\" files for each trial, but you are "
                    "welcome to confirm our results using OpenSim. To re-run Inverse Kinematics with OpenSim, to "
                    "verify the results of AddBiomechanics, you can use the automatically generated XML configuration "
                    "files. Here are the command-line commands you can run (FROM THE \"IK\" FOLDER, and not including "
                    "the leading \"> \") to verify IK results for each trial:"))
                f.write("\n\n")
                for i in range(len(self.trialNames)):
                    trialName = self.trialNames[i]
                    f.write(" > opensim-cmd run-tool " +
                            trialName + '_ik_setup.xml\n')
                    f.write("           # This will create a results file IK/" +
                            trialName + '_ik_by_opensim.mot\n')
                f.write("\n\n")

                if os.path.exists(self.path + 'manually_scaled.osim'):
                    f.write(textwrap.fill(
                        "You included a manually scaled model to compare against. That model has been copied into "
                        "this folder as \"manually_scaled.osim\". You can use the automatically generated XML "
                        "configuration files to run IK using your manual scaling as well. Here are the command-line "
                        "commands you can run (FROM THE \"IK\" FOLDER, and not including the leading \"> \") to "
                        "compare IK results for each trial:"))
                    f.write("\n\n")
                    for i in range(len(self.trialNames)):
                        trialName = self.trialNames[i]
                        f.write(" > opensim-cmd run-tool " + trialName +
                                '_ik_on_manually_scaled_setup.xml\n')
                        f.write("           # This will create a results file IK/" +
                                trialName + '_ik_on_manual_scaling_by_opensim.mot\n')
                    f.write("\n\n")

                if self.fitDynamics and self.dynamicsInit is not None:
                    f.write(textwrap.fill(
                        "To re-run Inverse Dynamics using OpenSim, you can also use automatically generated XML "
                        "configuration files. WARNING: Inverse Dynamics in OpenSim uses a different time-step "
                        "definition to the one used in AddBiomechanics (AddBiomechanics uses semi-implicit Euler, "
                        "OpenSim uses splines). This means that your OpenSim inverse dynamics results WILL NOT MATCH "
                        "your AddBiomechanics results, and YOU SHOULD NOT EXPECT THEM TO. The following commands "
                        "should work (FROM THE \"ID\" FOLDER, and not including the leading \"> \"):\n"))
                    f.write("\n\n")
                    for i in range(len(self.trialNames)):
                        trialName = self.trialNames[i]
                        timestamps = self.trialTimestamps[i]
                        if len(self.trialDynamicsSegments[i]) > 1:
                            for seg in range(len(self.trialDynamicsSegments[i])):
                                begin, end = self.trialDynamicsSegments[i][seg]
                                f.write(" > opensim-cmd run-tool " +
                                        trialName + '_id_setup_segment_' + str(seg) + '.xml\n')
                                f.write("           # This will create results on time range (" + str(
                                    timestamps[begin]) + "s to " + str(timestamps[end]) + "s) in file ID/" +
                                        trialName + '_osim_segment_' + str(seg) + '_id.sto\n')
                        elif len(self.trialDynamicsSegments[i]) == 1:
                            begin, end = self.trialDynamicsSegments[i][0]
                            f.write(" > opensim-cmd run-tool " +
                                    trialName + '_id_setup.xml\n')
                            f.write("           # This will create results on time range (" + str(
                                timestamps[begin]) + "s to " + str(timestamps[end]) + "s) in file ID/" +
                                    trialName + '_osim_id.sto\n')
                else:
                    f.write(textwrap.fill(
                        "To run Inverse Dynamics with OpenSim, you can also use automatically generated XML "
                        "configuration files. WARNING: This AddBiomechanics run did not attempt to fit dynamics "
                        "(you need to have GRF data and enable physics fitting in the web app), so the residuals will "
                        "not be small and YOU SHOULD NOT EXPECT THEM TO BE. That being said, to run inverse dynamics "
                        "the following commands should work (FROM THE \"ID\" FOLDER, and not including the "
                        "leading \"> \"):\n"))
                    f.write("\n\n")
                    for i in range(len(self.trialNames)):
                        trialName = self.trialNames[i]
                        f.write(" > opensim-cmd run-tool " +
                                trialName + '_id_setup.xml\n')
                        f.write("           # This will create a results file ID/" +
                                trialName + '_id.sto\n')
                f.write("\n\n")
                f.write(textwrap.fill(
                    "The original unscaled model file is present in:"))
                f.write("\n\n")
                f.write("Models/unscaled_generic.osim")
                f.write("\n\n")
                f.write(textwrap.fill(
                    "There is also an unscaled model, with markers moved to spots found by this tool, at:"))
                f.write("\n\n")
                f.write("Models/unscaled_but_with_optimized_markers.osim")
            else:
                f.write(textwrap.fill(
                    "Because you chose to export MuJoCo and/or SDF files, we had to simplify the OpenSim skeleton we "
                    "started out with (replacing <CustomJoint> objects with simpler joint types, etc). This means "
                    "that the output is no longer compatible with OpenSim, and so the normal OpenSim files are not "
                    "present. If you want the OpenSim files, please re-run AddBiomechanics with those options "
                    "turned off"))
            f.write("\n\n")
            f.write(textwrap.fill(
                "If you encounter errors, please submit a post to the AddBiomechanics user forum on SimTK.org\n:"))
            f.write('\n\n')
            f.write('   https://simtk.org/projects/addbiomechanics')

        # 11.3. If requested, create the MuJoCo README file.
        if self.exportMJCF:
            with open(self.path + 'results/MuJoCo/README.txt', 'w') as f:
                f.write(
                    "*** This data was generated with AddBiomechanics (www.addbiomechanics.org) ***\n")
                f.write(
                    "AddBiomechanics was written by Keenon Werling <keenon@cs.stanford.edu>\n")
                f.write("\n")
                f.write(textwrap.fill(
                    "Our automatic conversion to MuJoCo is in early beta! Bug reports are welcome at "
                    "keenon@cs.stanford.edu."))
                f.write("\n\n")
                f.write(textwrap.fill(
                    "This folder contains a MuJoCo skeleton (with simplified joints from the original OpenSim), "
                    "and the joint positions over time for the skeleton."))
                f.write("\n\n")
                f.write(textwrap.fill(
                    "The MuJoCo skeleton DOES NOT HAVE ANY COLLIDERS! It will fall straight through the ground. "
                    "It's actually an open research question to approximate realistic foot-ground contact in physics "
                    "engines. Instead of giving you pre-made foot colliders, you'll instead find the "
                    "ground-reaction-force data, with the center-of-pressure, force direction, and torque between the "
                    "feet and the ground throughout the trial in ID/*_grf.mot files. You can use that information in "
                    "combination with the joint positions over time to develop your own foot colliders. Good luck!"))

        # 11.4. If requested, create the SDF README file.
        if self.exportSDF:
            with open(self.path + 'results/SDF/README.txt', 'w') as f:
                f.write(
                    "*** This data was generated with AddBiomechanics (www.addbiomechanics.org) ***\n")
                f.write(
                    "AddBiomechanics was written by Keenon Werling <keenon@cs.stanford.edu>\n")
                f.write("\n")
                f.write(textwrap.fill(
                    "Our automatic conversion to SDF is in early beta! Bug reports are welcome at "
                    "keenon@cs.stanford.edu."))
                f.write("\n\n")
                f.write(textwrap.fill(
                    "This folder contains a SDF skeleton that is compatible with PyBullet (with simplified joints "
                    "from the original OpenSim), and the joint positions over time for the skeleton."))
                f.write("\n\n")
                f.write(textwrap.fill(
                    "The SDF skeleton DOES NOT HAVE ANY COLLIDERS! It will fall straight through the ground. It's "
                    "actually an open research question to approximate realistic foot-ground contact in physics "
                    "engines. Instead of giving you pre-made foot colliders, you'll instead find the "
                    "ground-reaction-force data, with the center-of-pressure, force direction, and torque between the "
                    "feet and the ground throughout the trial in ID/*_grf.mot files. You can use that information in "
                    "combination with the joint positions over time to develop your own foot colliders. Good luck!"))

        # 11.5. Write out summary README files for individual trials.
        for itrial, trialName in enumerate(self.trialNames):
            timestamps = self.trialTimestamps[itrial]
            trialProcessingResult = self.trialProcessingResults[itrial]
            # 10.5.1. Marker fitting and inverse kinematics results.
            with open(f'{self.path}/results/IK/{trialName}_ik_summary.txt', 'w') as f:
                f.write('-' * len(trialName) + '--------------------------------------\n')
                f.write(f'Trial {trialName}: Inverse Kinematics Summary\n')
                f.write('-' * len(trialName) + '--------------------------------------\n')
                f.write('\n')

                f.write(textwrap.fill(
                    "Automatic processing achieved the following marker errors, averaged over all frames of this "
                    "trial:"))
                f.write('\n\n')
                markerRMSE = trialProcessingResult['autoAvgRMSE'] * 100
                markerMax = trialProcessingResult['autoAvgMax'] * 100
                f.write(f'  - Avg. Marker RMSE      = {markerRMSE:1.2f} cm\n')
                f.write(f'  - Avg. Marker Max Error = {markerMax:.2f} cm\n')

                if trialBadMarkers[trialName] > 0:
                    f.write('\n')
                    f.write('Markers with large root-mean-square error:\n')
                    f.write('\n')
                    for markerName, markerRMSE in trialProcessingResult['markerErrors']:
                        if 100 * markerRMSE > badMarkerThreshold:
                            f.write(f'  - WARNING: Marker {markerName} has RMSE = {100 * markerRMSE:.2f} cm!\n')

                if len(trialWarnings[trialName]) > 0:
                    f.write('\n')
                    f.write(textwrap.fill(
                        'The input data for the following markers were modified to enable automatic processing:'))
                    f.write('\n\n')
                    for warn in trialWarnings[trialName]:
                        f.write(f'  - WARNING: {warn}.\n')

                if len(self.trialJointWarnings[trialName]):
                    f.write('\n')
                    f.write(textwrap.fill(
                        'The following model coordinates that hit joint limits during inverse kinematics:'))
                    f.write('\n\n')
                    for warn in self.trialJointWarnings[trialName]:
                        f.write(f'  - WARNING: {warn}.\n')

                if len(trialInfo[trialName]) > 0:
                    f.write('\n')
                    f.write(f'Additional information:\n')
                    f.write('\n')
                    for info in trialInfo[trialName]:
                        f.write(f'  - INFO: {info}.\n')

            # 11.5.1. Dynamics fitting and inverse dynamics results.
            if self.fitDynamics and self.dynamicsInit is not None:
                badDynamicsFrames = self.trialBadDynamicsFrames[itrial]
                with open(f'{self.path}/results/ID/{trialName}_id_summary.txt', 'w') as f:
                    f.write('-' * len(trialName) + '--------------------------------\n')
                    f.write(f'Trial {trialName}: Inverse Dynamics Summary\n')
                    f.write('-' * len(trialName) + '--------------------------------\n')
                    f.write('\n')

                    f.write(textwrap.fill(
                        "Automatic processing reduced the residual loads needed for dynamic consistency to the "
                        "following magnitudes, averaged over all frames of this trial:"))
                    f.write('\n\n')
                    residualForce = trialProcessingResult['linearResidual']
                    residualTorque = trialProcessingResult['angularResidual']
                    f.write(f'  - Avg. Residual Force   = {residualForce:1.2f} N\n')
                    f.write(f'  - Avg. Residual Torque  = {residualTorque:1.2f} N-m\n')
                    f.write('\n\n')

                    numTotalFrames = len(self.dynamicsInit.missingGRFReason[itrial])
                    numBadFrames = trialProcessingResult['numBadDynamicsFrames']
                    if numBadFrames:
                        f.write('Ground reaction force inconsistencies\n')
                        f.write('=====================================\n')
                        f.write(
                            textwrap.fill(f'Ground reaction force inconsistencies were detected in {numBadFrames} out '
                                          f'of {numTotalFrames} frames in this trial. See below for a breakdown of why '
                                          f'these "bad" frames were detected.'))
                        f.write('\n')

                        reasonNumber = 1
                        if 'measuredGrfZeroWhenAccelerationNonZero' in badDynamicsFrames:
                            f.write('\n')
                            f.write(f'{reasonNumber}. "Zero GRF, but non-zero acceleration."\n')
                            f.write(f'   --------------------------------------\n')
                            f.write(textwrap.indent(textwrap.fill(
                                'No external ground reaction forces was present, but a non-zero whole-body '
                                'acceleration was detected in the following frames:'), '   '))
                            f.write('\n')
                            frameRanges = get_consecutive_values(
                                badDynamicsFrames['measuredGrfZeroWhenAccelerationNonZero'])
                            for frames in frameRanges:
                                if frames[0] is frames[-1]:
                                    f.write(f'     - frame {frames[0]} (time = {timestamps[frames[0]]:.3f} s)\n')
                                else:
                                    f.write(f'     - frames {frames[0]}-{frames[-1]} '
                                            f'(times = {timestamps[frames[0]]:.3f}-{timestamps[frames[-1]]:.3f} s)\n')
                            reasonNumber += 1

                        if 'unmeasuredExternalForceDetected' in badDynamicsFrames:
                            f.write('\n')
                            f.write(f'{reasonNumber}. "Zero acceleration, but non-zero GRF."\n')
                            f.write(f'   --------------------------------------\n')
                            f.write(textwrap.indent(textwrap.fill(
                                'External ground reaction forces were present, but the whole-body acceleration was '
                                'zero in the following frames:'), '   '))
                            f.write('\n')
                            frameRanges = get_consecutive_values(badDynamicsFrames['unmeasuredExternalForceDetected'])
                            for frames in frameRanges:
                                if frames[0] is frames[-1]:
                                    f.write(f'     - frame {frames[0]} (time = {timestamps[frames[0]]:.3f} s)\n')
                                else:
                                    f.write(f'     - frames {frames[0]}-{frames[-1]} '
                                            f'(times = {timestamps[frames[0]]:.3f}-{timestamps[frames[-1]]:.3f} s)\n')
                            reasonNumber += 1

                        if 'forceDiscrepancy' in badDynamicsFrames:
                            f.write('\n')
                            f.write(f'{reasonNumber}. "Foot not over a force plate."\n')
                            f.write(f'   ------------------------------\n')
                            f.write(textwrap.indent(textwrap.fill(
                                'After optimizing the center-of-mass kinematics to match the observed ground reaction '
                                'data, an unmeasured external force was still detected in the following frames:'),
                                '   '))
                            f.write('\n')
                            frameRanges = get_consecutive_values(badDynamicsFrames['forceDiscrepancy'])
                            for frames in frameRanges:
                                if frames[0] is frames[-1]:
                                    f.write(f'     - frame {frames[0]} (time = {timestamps[frames[0]]:.3f} s)\n')
                                else:
                                    f.write(f'     - frames {frames[0]}-{frames[-1]} '
                                            f'(times = {timestamps[frames[0]]:.3f}-{timestamps[frames[-1]]:.3f} s)\n')
                            reasonNumber += 1

                        if 'torqueDiscrepancy' in badDynamicsFrames:
                            f.write('\n')
                            f.write(f'{reasonNumber}. "Unmeasured external torque."\n')
                            f.write(f'   -----------------------------\n')
                            f.write(textwrap.indent(textwrap.fill(
                                'After optimizing the center-of-mass kinematics to match the observed ground reaction '
                                'data, an unmeasured external torque was still detected in the following frames:'),
                                '   '))
                            f.write('\n')
                            frameRanges = get_consecutive_values(badDynamicsFrames['torqueDiscrepancy'])
                            for frames in frameRanges:
                                if frames[0] is frames[-1]:
                                    f.write(f'     - frame {frames[0]} (time = {timestamps[frames[0]]:.3f} s)\n')
                                else:
                                    f.write(f'     - frames {frames[0]}-{frames[-1]} '
                                            f'(times = {timestamps[frames[0]]:.3f}-{timestamps[frames[-1]]:.3f} s)\n')
                            reasonNumber += 1

                        if 'notOverForcePlate' in badDynamicsFrames:
                            f.write('\n')
                            f.write(f'{reasonNumber}. "Foot not over a force plate."\n')
                            f.write(f'   ------------------------------\n')
                            f.write(textwrap.indent(textwrap.fill(
                                'External ground reaction forces were present and the foot was detected '
                                'to be penetrating the ground, but the foot was not located over any '
                                'known force plate in the following frames:'), '   '))
                            f.write('\n')
                            frameRanges = get_consecutive_values(badDynamicsFrames['notOverForcePlate'])
                            for frames in frameRanges:
                                if frames[0] is frames[-1]:
                                    f.write(f'     - frame {frames[0]} (time = {timestamps[frames[0]]:.3f} s)\n')
                                else:
                                    f.write(f'     - frames {frames[0]}-{frames[-1]} '
                                            f'(times = {timestamps[frames[0]]:.3f}-{timestamps[frames[-1]]:.3f} s)\n')
                            reasonNumber += 1

                        if 'missingImpact' in badDynamicsFrames:
                            f.write('\n')
                            f.write(f'{reasonNumber}. "Missing foot-ground impact detected."\n')
                            f.write(f'   --------------------------------------\n')
                            f.write(textwrap.indent(textwrap.fill(
                                'EXPERIMENTAL: The following frames had ground reaction force data removed using an '
                                'impact detection algorithm in nimblephysics. If you receive this message, then we '
                                'assume that you know what you are doing.'), '   '))
                            f.write('\n')
                            frameRanges = get_consecutive_values(badDynamicsFrames['missingImpact'])
                            for frames in frameRanges:
                                if frames[0] is frames[-1]:
                                    f.write(f'     - frame {frames[0]} (time = {timestamps[frames[0]]:.3f} s)\n')
                                else:
                                    f.write(f'     - frames {frames[0]}-{frames[-1]} '
                                            f'(times = {timestamps[frames[0]]:.3f}-{timestamps[frames[-1]]:.3f} s)\n')
                            reasonNumber += 1

                        if 'missingBlip' in badDynamicsFrames:
                            f.write('\n')
                            f.write(f'{reasonNumber}. "Missing ground reaction force \'blip\' detected."\n')
                            f.write(f'   ------------------------------------------------\n')
                            f.write(textwrap.indent(textwrap.fill(
                                'Ground reaction forces were detected the following frames were preceded and followed '
                                'by several frames of zero force data. Therefore, these \'blips\' in the data were '
                                'removed:'), '   '))
                            f.write('\n')
                            frameRanges = get_consecutive_values(badDynamicsFrames['missingBlip'])
                            for frames in frameRanges:
                                if frames[0] is frames[-1]:
                                    f.write(f'     - frame {frames[0]} (time = {timestamps[frames[0]]:.3f} s)\n')
                                else:
                                    f.write(f'     - frames {frames[0]}-{frames[-1]} '
                                            f'(times = {timestamps[frames[0]]:.3f}-{timestamps[frames[-1]]:.3f} s)\n')
                            reasonNumber += 1

                        if 'shiftGRF' in badDynamicsFrames:
                            f.write('\n')
                            f.write(f'{reasonNumber}. "Shifted ground reaction force data."\n')
                            f.write(f'   -------------------------------------\n')
                            f.write(textwrap.indent(textwrap.fill(
                                'The following frames were marked as having missing ground reaction force data due to '
                                'shifting the force data to better match marker data. If you receive this message, '
                                'then an error has occurred. '), '   '))
                            f.write('\n')
                            frameRanges = get_consecutive_values(badDynamicsFrames['shiftGRF'])
                            for frames in frameRanges:
                                if frames[0] is frames[-1]:
                                    f.write(f'     - frame {frames[0]} (time = {timestamps[frames[0]]:.3f} s)\n')
                                else:
                                    f.write(f'     - frames {frames[0]}-{frames[-1]} '
                                            f'(times = {timestamps[frames[0]]:.3f}-{timestamps[frames[-1]]:.3f} s)\n')
                            reasonNumber += 1

    def create_output_folder(self):

        # 12. Create the output folder.
        # -----------------------------

        # 12.1. Move the results to the output folder.
        shutil.move(self.path + 'results', self.path + self.output_name)
        print('Zipping up OpenSim files...', flush=True)
        shutil.make_archive(self.path + self.output_name, 'zip', self.path, self.output_name)
        print('Finished outputting OpenSim files.', flush=True)

        # 12.2. Write out the result summary JSON file.
        print('Writing the _results.json file...', flush=True)
        try:
            with open(self.path + '_results.json', 'w') as f:
                json.dump(self.processingResult, f)
        except RuntimeError as e:
            print('Had an error writing _results.json:', flush=True)
            print(e, flush=True)

        # 12.3. Generate final zip file.
        print('Generated a final zip file at ' + self.path + self.output_name + '.zip.')
        print('Done!', flush=True)


def main():
    # Process input arguments.
    # ------------------------
    print(sys.argv, flush=True)
    if len(sys.argv) < 2:
        raise RuntimeError('Must provide a path to a subject folder.')

    # Subject folder path.
    path = sys.argv[1]
    if not path.endswith('/'):
        path += '/'

    # Output name.
    output_name = sys.argv[2] if len(sys.argv) > 2 else 'osim_results'

    # Subject href.
    href = sys.argv[3] if len(sys.argv) > 3 else ''

    # Construct the engine.
    # ---------------------
    engine = Engine(path=path,
                    output_name=output_name,
                    href=href)

    # Run the pipeline.
    # -----------------
    try:
        # Each method is automatically wrapped in a try-catch block so
        # that the pipeline will continue running if an error occurs.
        engine.validate_paths()
        engine.parse_subject_json()
        engine.load_model_files()
        engine.configure_marker_fitter()
        engine.preprocess_trials()
        engine.run_marker_fitting()
        if engine.fitDynamics:
            engine.run_dynamics_fitting()
        engine.write_result_files()
        if engine.exportMoco:
            engine.run_moco()
        engine.generate_readme()
        engine.create_output_folder()

    except Error as e:
        # If we failed, write a JSON file with the error information.
        json_data = json.dumps(e.get_error_dict(), indent=4)
        with open(engine.errors_json_path, "w") as json_file:
            json_file.write(json_data)
        # Return a non-zero exit code to tell the `mocap_server.py` that we failed, so it can write an ERROR flag
        exit(1)


if __name__ == "__main__":
    main()<|MERGE_RESOLUTION|>--- conflicted
+++ resolved
@@ -1,2161 +1,2149 @@
-#!/usr/bin/python3
-"""
-engine.py
----------
-Description: The main pipeline that servers as the "engine" for the AddBiomechanics data processing software.
-Author(s): Keenon Werling, Nicholas Bianco
-"""
-
-import sys
-import nimblephysics as nimble
-import os
-from nimblephysics.loader import absPath
-import json
-from typing import Any, Dict, List, Tuple
-import numpy as np
-import subprocess
-import shutil
-import textwrap
-import glob
-import traceback
-from plotting import plot_ik_results, plot_id_results, plot_marker_errors, plot_grf_data
-from helpers import detect_nonzero_force_segments, filter_nonzero_force_segments, get_consecutive_values, \
-                    reconcile_markered_and_nonzero_force_segments, detect_markered_segments, \
-                    fill_moco_template, run_moco_problem
-from exceptions import Error, PathError, SubjectConfigurationError, ModelFileError, TrialPreprocessingError, \
-                       MarkerFitterError, DynamicsFitterError, MocoError, WriteError
-
-# Global paths to the geometry and data folders.
-GEOMETRY_FOLDER_PATH = absPath('Geometry')
-DATA_FOLDER_PATH = absPath('../data')
-TEMPLATES_PATH = absPath('templates')
-
-
-# This metaclass wraps all methods in the Engine class with a try-except block, except for the __init__ method.
-class ExceptionHandlingMeta(type):
-    def __new__(cls, name, bases, attrs):
-        for attr_name, attr_value in attrs.items():
-            if attr_name == '__init__':
-                continue  # Skip __init__ method
-            if callable(attr_value):
-                attrs[attr_name] = cls.wrap_method(attr_value)
-        return super().__new__(cls, name, bases, attrs)
-
-    @staticmethod
-    def wrap_method(method):
-        def wrapper(*args, **kwargs):
-            try:
-                method(*args, **kwargs)
-            except Exception as e:
-                msg = f"Exception caught in {method.__name__}: {e}"
-                if method.__name__ == 'validate_paths':
-                    raise PathError(msg)
-                elif method.__name__ == 'parse_subject_json':
-                    raise SubjectConfigurationError(msg)
-                elif method.__name__ == 'load_model_files':
-                    raise ModelFileError(msg)
-                elif method.__name__ == 'configure_marker_fitter':
-                    raise MarkerFitterError(msg)
-                elif method.__name__ == 'preprocess_trials':
-                    raise TrialPreprocessingError(msg)
-                elif method.__name__ == 'run_marker_fitting':
-                    raise MarkerFitterError(msg)
-                elif method.__name__ == 'run_dynamics_fitting':
-                    raise DynamicsFitterError(msg)
-                elif method.__name__ == 'write_result_files':
-                    raise WriteError(msg)
-                elif method.__name__ == 'run_moco':
-                    raise MocoError(msg)
-                elif method.__name__ == 'generate_readme':
-                    raise WriteError(msg)
-                elif method.__name__ == 'create_output_folder':
-                    raise WriteError(msg)
-
-        return wrapper
-
-
-class Engine(metaclass=ExceptionHandlingMeta):
-    def __init__(self,
-                 path: str,
-                 output_name: str,
-                 href: str):
-
-        # 0. Initialize the engine.
-        # -------------------------
-
-        # 0.1. Basic inputs.
-        self.path = path
-        self.trialsFolderPath = self.path + 'trials/'
-        self.subject_json_path = self.path + '_subject.json'
-        self.errors_json_path = self.path + '_errors.json'
-        self.geometry_symlink_path = self.path + 'Geometry'
-        self.output_name = output_name
-        self.href = href
-        self.processingResult: Dict[str, Any] = {}
-
-        # 0.2. Subject pipeline parameters.
-        self.massKg = 68.0
-        self.heightM = 1.6
-        self.sex = 'unknown'
-        self.ageYears = -1
-        self.subjectTags = []
-        # TODO: load trial tags from trial.json files
-        self.trialTags = []
-        self.skeletonPreset = 'vicon'
-        self.exportSDF = False
-        self.exportMJCF = False
-        self.exportOSIM = True
-        self.exportMoco = False
-        self.ignoreJointLimits = False
-        self.residualsToZero = False
-        self.useReactionWheels = True
-        self.tuneResidualLoss = 1.0
-        self.shiftGRF = False
-        self.maxTrialsToSolveMassOver = 4
-        self.regularizeJointAcc = 0
-        self.dynamicsMarkerOffsets = False
-        self.dynamicsMarkerWeight = 50.0
-        self.dynamicsJointWeight = 0.01
-        self.dynamicsRegularizePoses = 0.01
-        self.ignoreFootNotOverForcePlate = False
-        self.disableDynamics = False
-        self.segmentTrials = True
-        self.minSegmentDuration = 0.05
-        self.mergeZeroForceSegmentsThreshold = 1.0
-        self.footBodyNames = ['calcn_l', 'calcn_r']
-        self.totalForce = 0.0
-        self.fitDynamics = False
-        self.skippedDynamicsReason = None
-
-        # 0.3. Shared data structures.
-        self.skeleton = None
-        self.markerSet = None
-        self.customOsim = None
-        self.goldOsim = None
-        self.simplified = None
-        self.trialNames = []
-        self.c3dFiles: Dict[str, nimble.biomechanics.C3D] = {}
-        self.trialForcePlates: List[List[nimble.biomechanics.ForcePlate]] = []
-        self.trialTimestamps: List[List[float]] = []
-        self.trialFramesPerSecond: List[int] = []
-        self.trialMarkerSet: Dict[str, List[str]] = {}
-        self.markerTrials = []
-        self.trialProcessingResults: List[Dict[str, Any]] = []
-        self.finalSkeleton = None
-        self.finalPoses = []
-        self.fitMarkers: Dict[str, Tuple[nimble.dynamics.BodyNode, np.ndarray]] = {}
-        self.finalMarkers: Dict[str, Tuple[nimble.dynamics.BodyNode, np.ndarray]] = {}
-        self.finalInverseDynamics = []
-        self.bodyMasses = []
-
-        # 0.4. Solvers.
-        self.markerFitter = None
-        self.dynamicsFitter = None
-        self.dynamicsInit = None
-
-        # 0.5. Outputs.
-        self.guessedTrackingMarkers = False
-        self.markerFitterResults = None
-        self.totalFrames = 0
-        self.trialErrorReports: List[str, nimble.biomechanics.MarkersErrorReport] = []
-        self.trialBadDynamicsFrames: List[Dict[str, List[int]]] = []
-        self.jointLimitsHits: Dict[str, int] = {}
-        self.trialJointWarnings: Dict[str, List[str]] = {}
-        self.trialDynamicsSegments: List[List[Tuple[int, int]]] = []
-
-    def validate_paths(self):
-
-        # 1. Validate all data input paths.
-        # ---------------------------------
-        # 1.1. Check that the Geometry folder exists.
-        if not os.path.exists(GEOMETRY_FOLDER_PATH):
-            raise IsADirectoryError('Geometry folder "' + GEOMETRY_FOLDER_PATH + '" does not exist.')
-
-        # 1.2. Symlink in Geometry, if it doesn't come with the folder, so we can load meshes for the visualizer.
-        if not os.path.exists(self.geometry_symlink_path):
-            os.symlink(GEOMETRY_FOLDER_PATH, self.geometry_symlink_path)
-
-        # 1.3. Get the subject JSON file path.
-        if not os.path.exists(self.subject_json_path):
-            raise FileNotFoundError('Subject JSON file "' + self.subject_json_path + '" does not exist.')
-
-        # 1.4. Check that the trials folder exists.
-        if not os.path.exists(self.trialsFolderPath):
-            raise IsADirectoryError('Trials folder "' + self.trialsFolderPath + '" does not exist.')
-
-    def parse_subject_json(self):
-
-        # 2. Read the subject parameters from the JSON file.
-        # --------------------------------------------------
-        with open(self.subject_json_path) as subj:
-            subjectJson = json.loads(subj.read())
-
-        if 'massKg' in subjectJson:
-            self.massKg = float(subjectJson['massKg'])
-        else:
-            raise RuntimeError('No mass specified for subject.')
-
-        if 'heightM' in subjectJson:
-            self.heightM = float(subjectJson['heightM'])
-        else:
-            raise RuntimeError('No height specified for subject.')
-
-        if 'ageYears' in subjectJson:
-            self.ageYears = float(subjectJson['ageYears'])
-
-        if 'subjectTags' in subjectJson:
-            self.subjectTags = subjectJson['subjectTags']
-
-        if 'sex' in subjectJson:
-            self.sex = subjectJson['sex']
-        else:
-            raise RuntimeError('No sex specified for subject.')
-
-        if 'skeletonPreset' in subjectJson:
-            self.skeletonPreset = subjectJson['skeletonPreset']
-        else:
-            raise RuntimeError('No skeletonPreset specified for subject.')
-
-        if 'exportSDF' in subjectJson:
-            self.exportSDF = subjectJson['exportSDF']
-
-        if 'exportMJCF' in subjectJson:
-            self.exportMJCF = subjectJson['exportMJCF']
-
-        # Only export OpenSim files if we're not exporting MJCF or SDF files, since they use incompatible skeletons.
-        self.exportOSIM = not (self.exportMJCF or self.exportSDF)
-
-        if 'exportMoco' in subjectJson:
-            self.exportMoco = subjectJson['exportMoco']
-
-        if 'ignoreJointLimits' in subjectJson:
-            self.ignoreJointLimits = subjectJson['ignoreJointLimits']
-
-        if 'residualsToZero' in subjectJson:
-            self.residualsToZero = subjectJson['residualsToZero']
-
-        if 'useReactionWheels' in subjectJson:
-            self.useReactionWheels = subjectJson['useReactionWheels']
-
-        if 'tuneResidualLoss' in subjectJson:
-            self.tuneResidualLoss = subjectJson['tuneResidualLoss']
-
-        if 'shiftGRF' in subjectJson:
-            self.shiftGRF = subjectJson['shiftGRF']
-
-        if 'maxTrialsToSolveMassOver' in subjectJson:
-            self.maxTrialsToSolveMassOver = subjectJson['maxTrialsToSolveMassOver']
-
-        if 'regularizeJointAcc' in subjectJson:
-            self.regularizeJointAcc = subjectJson['regularizeJointAcc']
-
-        if 'dynamicsMarkerOffsets' in subjectJson:
-            self.dynamicsMarkerOffsets = subjectJson['dynamicsMarkerOffsets']
-
-        if 'dynamicsMarkerWeight' in subjectJson:
-            self.dynamicsMarkerWeight = subjectJson['dynamicsMarkerWeight']
-
-        if 'dynamicsJointWeight' in subjectJson:
-            self.dynamicsJointWeight = subjectJson['dynamicsJointWeight']
-
-        if 'dynamicsRegularizePoses' in subjectJson:
-            self.dynamicsRegularizePoses = subjectJson['dynamicsRegularizePoses']
-
-        if 'ignoreFootNotOverForcePlate' in subjectJson:
-            self.ignoreFootNotOverForcePlate = subjectJson['ignoreFootNotOverForcePlate']
-
-        if 'disableDynamics' in subjectJson:
-            self.disableDynamics = subjectJson['disableDynamics']
-
-        if 'segmentTrials' in subjectJson:
-            self.segmentTrials = subjectJson['segmentTrials']
-
-        if 'minSegmentDuration' in subjectJson:
-            self.minSegmentDuration = subjectJson['minSegmentDuration']
-
-        if 'mergeZeroForceSegmentsThreshold' in subjectJson:
-            self.mergeZeroForceSegmentsThreshold = subjectJson['mergeZeroForceSegmentsThreshold']
-
-        if self.skeletonPreset == 'vicon' or self.skeletonPreset == 'cmu' or self.skeletonPreset == 'complete':
-            self.footBodyNames = ['calcn_l', 'calcn_r']
-        elif 'footBodyNames' in subjectJson:
-            self.footBodyNames = subjectJson['footBodyNames']
-
-    def load_model_files(self):
-
-        # 3. Load the unscaled OSIM file.
-        # -------------------------------
-        # 3.0. Check for if we're using a preset OpenSim model. Otherwise, use the custom one provided by the user.
-        if self.skeletonPreset == 'vicon':
-            shutil.copy(DATA_FOLDER_PATH + '/PresetSkeletons/Rajagopal2015_ViconPlugInGait.osim',
-                        self.path + 'unscaled_generic.osim')
-        elif self.skeletonPreset == 'cmu':
-            shutil.copy(DATA_FOLDER_PATH + '/PresetSkeletons/Rajagopal2015_CMUMarkerSet.osim',
-                        self.path + 'unscaled_generic.osim')
-        elif self.skeletonPreset == 'complete':
-            shutil.copy(DATA_FOLDER_PATH + '/PresetSkeletons/CompleteHumanModel.osim',
-                        self.path + 'unscaled_generic.osim')
-        else:
-            if self.skeletonPreset != 'custom':
-                print('Unrecognized skeleton preset "' + str(self.skeletonPreset) +
-                      '"! Behaving as though this is "custom"')
-            if not os.path.exists(self.path + 'unscaled_generic.osim'):
-                raise FileNotFoundError('We are using a custom OpenSim skeleton, but there is no unscaled_generic.osim '
-                                        'file present.')
-
-        # 3.1. Rationalize CustomJoint's in the OSIM file.
-        shutil.move(self.path + 'unscaled_generic.osim',
-                    self.path + 'unscaled_generic_raw.osim')
-        nimble.biomechanics.OpenSimParser.rationalizeJoints(self.path + 'unscaled_generic_raw.osim',
-                                                            self.path + 'unscaled_generic.osim')
-
-        # 3.2. Load the rational file.
-        self.customOsim: nimble.biomechanics.OpenSimFile = nimble.biomechanics.OpenSimParser.parseOsim(
-            self.path + 'unscaled_generic.osim')
-        self.customOsim.skeleton.autogroupSymmetricSuffixes()
-        if self.customOsim.skeleton.getBodyNode("hand_r") is not None:
-            self.customOsim.skeleton.setScaleGroupUniformScaling(
-                self.customOsim.skeleton.getBodyNode("hand_r"))
-        self.customOsim.skeleton.autogroupSymmetricPrefixes("ulna", "radius")
-
-        self.skeleton = self.customOsim.skeleton
-        self.markerSet = self.customOsim.markersMap
-
-        # 3.3. Output both SDF and MJCF versions of the skeleton.
-        if self.exportSDF or self.exportMJCF:
-            print('Simplifying OpenSim skeleton to prepare for writing other skeleton formats', flush=True)
-            mergeBodiesInto: Dict[str, str] = {'ulna_r': 'radius_r', 'ulna_l': 'radius_l'}
-            self.customOsim.skeleton.setPositions(
-                np.zeros(self.customOsim.skeleton.getNumDofs()))
-            self.simplified = self.customOsim.skeleton.simplifySkeleton(
-                self.customOsim.skeleton.getName(), mergeBodiesInto)
-            self.simplified.setPositions(np.zeros(self.simplified.getNumDofs()))
-            self.skeleton = self.simplified
-
-            simplifiedMarkers = {}
-            for key in self.markerSet:
-                simplifiedMarkers[key] = (self.simplified.getBodyNode(
-                    self.markerSet[key][0].getName()), self.markerSet[key][1])
-            self.markerSet = simplifiedMarkers
-
-        # 3.4. Load the hand-scaled OSIM file, if it exists.
-        self.goldOsim: nimble.biomechanics.OpenSimFile = None
-        if os.path.exists(self.path + 'manually_scaled.osim'):
-            self.goldOsim = nimble.biomechanics.OpenSimParser.parseOsim(
-                self.path + 'manually_scaled.osim')
-
-    def configure_marker_fitter(self):
-
-        # 5. Configure the MarkerFitter object.
-        # -------------------------------------
-        self.markerFitter = nimble.biomechanics.MarkerFitter(
-            self.skeleton, self.markerSet)
-        self.markerFitter.setInitialIKSatisfactoryLoss(1e-5)
-        self.markerFitter.setInitialIKMaxRestarts(150)
-        self.markerFitter.setIterationLimit(500)
-        self.markerFitter.setIgnoreJointLimits(self.ignoreJointLimits)
-
-        # 5.1. Set the tracking markers.
-        numAnatomicalMarkers = len(self.customOsim.anatomicalMarkers)
-        if numAnatomicalMarkers > 10:
-            self.markerFitter.setTrackingMarkers(self.customOsim.trackingMarkers)
-        else:
-            print(f'NOTE: The input *.osim file specified suspiciously few ({numAnatomicalMarkers} less than the '
-                  f'minimum 10) anatomical landmark markers (with <fixed>true</fixed>), so we will default '
-                  f'to treating all markers as anatomical except triad markers with the suffix "1", "2", or "3"',
-                  flush=True)
-            self.markerFitter.setTriadsToTracking()
-            self.guessedTrackingMarkers = True
-
-        # 5.2. Set default cost function weights.
-        self.markerFitter.setRegularizeAnatomicalMarkerOffsets(10.0)
-        self.markerFitter.setRegularizeTrackingMarkerOffsets(0.05)
-        self.markerFitter.setMinSphereFitScore(0.01)
-        self.markerFitter.setMinAxisFitScore(0.001)
-        self.markerFitter.setMaxJointWeight(1.0)
-
-    def preprocess_trials(self):
-
-        # 6. Preprocess the trials.
-        # -------------------------
-        # 6.1. Get the static trial, if it exists.
-        for trialName in os.listdir(self.trialsFolderPath):
-            if trialName == 'static':
-                staticMarkers = dict()
-                c3dFilePath = os.path.join(self.trialsFolderPath, 'static', 'markers.c3d')
-                trcFilePath = os.path.join(self.trialsFolderPath, 'static', 'markers.trc')
-                if os.path.exists(c3dFilePath):
-                    c3dFile: nimble.biomechanics.C3D = nimble.biomechanics.C3DLoader.loadC3D(
-                        c3dFilePath)
-                    nimble.biomechanics.C3DLoader.fixupMarkerFlips(c3dFile)
-                    self.markerFitter.autorotateC3D(c3dFile)
-                    staticMarkers.update(c3dFile.markerTimesteps[0])
-
-                elif os.path.exists(trcFilePath):
-                    trcFile: nimble.biomechanics.OpenSimTRC = nimble.biomechanics.OpenSimParser.loadTRC(
-                        trcFilePath)
-                    staticMarkers.update(trcFile.markerTimesteps[0])
-
-                # 6.1.1. Remove the upper arm markers.
-                # TODO include other upper body names
-                upperArmBodies = ['humerus', 'radius', 'ulna', 'hand']
-                markersToRemove = list()
-                for marker in staticMarkers.keys():
-                    if marker in self.markerSet:
-                        bodyName = self.markerSet[marker][0].getName()
-                        for upperArmBody in upperArmBodies:
-                            if upperArmBody in bodyName:
-                                markersToRemove.append(marker)
-
-                print('Removing upper arm markers from the static pose...')
-                for marker in markersToRemove:
-                    print(f'  --> {marker}')
-                    staticMarkers.pop(marker)
-
-                # 6.1.2. Set the static pose.
-                zeroPose = np.zeros(self.skeleton.getNumDofs())
-                self.markerFitter.setStaticTrial(staticMarkers, zeroPose)
-                self.markerFitter.setStaticTrialWeight(50.0)
-            else:
-                self.trialNames.append(trialName)
-
-        # 6.2. Process the non-"static" trials in the subject folder
-        itrial = 0
-        while itrial < len(self.trialNames):
-            numSegments = 1
-            trialName = self.trialNames[itrial]
-            trialPath = self.trialsFolderPath + trialName + '/'
-            trialProcessingResult: Dict[str, Any] = {}
-
-            # 6.2.1. Load the markers file.
-            c3dFilePath = trialPath + 'markers.c3d'
-            trcFilePath = trialPath + 'markers.trc'
-            if os.path.exists(c3dFilePath):
-                c3dFile: nimble.biomechanics.C3D = nimble.biomechanics.C3DLoader.loadC3D(
-                    c3dFilePath)
-                nimble.biomechanics.C3DLoader.fixupMarkerFlips(c3dFile)
-                self.markerFitter.autorotateC3D(c3dFile)
-                self.c3dFiles[trialName] = c3dFile
-                self.trialForcePlates.append(c3dFile.forcePlates)
-                self.trialTimestamps.append(c3dFile.timestamps)
-                self.trialFramesPerSecond.append(c3dFile.framesPerSecond)
-                self.trialMarkerSet[trialName] = c3dFile.markers
-                self.markerTrials.append(c3dFile.markerTimesteps)
-            elif os.path.exists(trcFilePath):
-                trcFile: nimble.biomechanics.OpenSimTRC = nimble.biomechanics.OpenSimParser.loadTRC(
-                    trcFilePath)
-                self.markerTrials.append(trcFile.markerTimesteps)
-                self.trialTimestamps.append(trcFile.timestamps)
-                self.trialFramesPerSecond.append(trcFile.framesPerSecond)
-                self.trialMarkerSet[trialName] = list(trcFile.markerLines.keys())
-                grfFilePath = trialPath + 'grf.mot'
-                self.ignoreFootNotOverForcePlate = True  # .mot files do not contain force plate geometry
-                if os.path.exists(grfFilePath):
-                    forcePlates: List[nimble.biomechanics.ForcePlate] = nimble.biomechanics.OpenSimParser.loadGRF(
-                        grfFilePath, trcFile.timestamps)
-                    self.trialForcePlates.append(forcePlates)
-                else:
-                    print('Warning: No ground reaction forces specified for ' + trialName)
-                    self.trialForcePlates.append([])
-            else:
-                print('ERROR: No marker files exist for trial ' + trialName + '. Checked both ' +
-                      c3dFilePath + ' and ' + trcFilePath + ', neither exist. Quitting.')
-                raise RuntimeError(f'No marker files exist for trial {trialName}. '
-                                   f'Checked both {c3dFilePath} and {trcFilePath}, but neither exist.')
-
-            self.trialProcessingResults.append(trialProcessingResult)
-
-            # 6.2.2. If ground reaction forces were provided, trim the marker and force data to the
-            # intersection of the time ranges between the two.
-            if len(self.trialForcePlates[itrial]) > 0 and not self.disableDynamics:
-                # Find the intersection of the time ranges between the marker and force data.
-                if self.trialTimestamps[itrial][0] <= self.trialForcePlates[itrial][0].timestamps[0]:
-                    newStartTime = self.trialForcePlates[itrial][0].timestamps[0]
-                else:
-                    newStartTime = self.trialTimestamps[itrial][0]
-
-                if self.trialTimestamps[itrial][-1] >= self.trialForcePlates[itrial][0].timestamps[-1]:
-                    newEndTime = self.trialForcePlates[itrial][0].timestamps[-1]
-                else:
-                    newEndTime = self.trialTimestamps[itrial][-1]
-
-                # Trim the force data.
-                for forcePlate in self.trialForcePlates[itrial]:
-                    forcePlate.trim(newStartTime, newEndTime)
-
-                # Trim the marker data.
-                numForceTimestamps = len(self.trialForcePlates[itrial][0].timestamps)
-                timestamps = np.array(self.trialTimestamps[itrial])
-                startTimeIndex = np.argmin(np.abs(timestamps - newStartTime))
-                endTimeIndex = startTimeIndex + numForceTimestamps
-                self.markerTrials[itrial] = self.markerTrials[itrial][startTimeIndex:endTimeIndex]
-                self.trialTimestamps[itrial] = self.trialTimestamps[itrial][startTimeIndex:endTimeIndex]
-
-                # Check that the marker and force data have the same length.
-                if len(self.trialTimestamps[itrial]) != len(self.trialForcePlates[itrial][0].timestamps):
-                    raise RuntimeError('Marker and force plate data have different lengths after trimming.')
-
-            # 6.2.3. Split the trial into individual segments where there is marker data and, if applicable, non-zero
-            # forces.
-            if self.segmentTrials:
-                print(f'Checking trial "{trialName}" for non-zero segments...')
-
-                # Find the markered segments.
-                markeredSegments = detect_markered_segments(self.trialTimestamps[itrial], self.markerTrials[itrial])
-
-                # Find the segments of the trial where there are non-zero forces.
-                nonzeroForceSegments = [[self.trialTimestamps[itrial][0], self.trialTimestamps[itrial][-1]]]
-                if len(self.trialForcePlates[itrial]) > 0 and not self.disableDynamics:
-                    totalLoad = np.zeros(len(self.trialForcePlates[itrial][0].timestamps))
-                    for itime in range(len(totalLoad)):
-                        totalForce = 0
-                        totalMoment = 0
-                        for forcePlate in self.trialForcePlates[itrial]:
-                            totalForce += np.linalg.norm(forcePlate.forces[itime])
-                            totalMoment += np.linalg.norm(forcePlate.moments[itime])
-                        totalLoad[itime] = totalForce + totalMoment
-
-                    nonzeroForceSegments = detect_nonzero_force_segments(self.trialForcePlates[itrial][0].timestamps,
-                                                                         totalLoad)
-                    if len(nonzeroForceSegments) == 0:
-                        print(f'WARNING: No non-zero force segments detected for trial "{self.trialNames[itrial]}". '
-                              f'We must now skip dynamics fitting for all trials...')
-                        self.disableDynamics = True
-                        self.fitDynamics = False
-                        self.skippedDynamicsReason = f'Force plates were provided and trial segmentation was ' \
-                                                     f'enabled, but trial "{self.trialNames[itrial]}" had zero ' \
-                                                     f'forces at all time points. '
-                        nonzeroForceSegments = [[self.trialTimestamps[itrial][0], self.trialTimestamps[itrial][-1]]]
-
-                    nonzeroForceSegments = filter_nonzero_force_segments(nonzeroForceSegments,
-                                                                         self.minSegmentDuration,
-                                                                         self.mergeZeroForceSegmentsThreshold)
-                    if len(nonzeroForceSegments) == 0:
-                        print(f'WARNING: No non-zero force segments left in trial "{self.trialNames[itrial]}"q after '
-                              f'filtering out segments shorter than {self.minSegmentDuration} seconds. '
-                              f'We must now skip dynamics fitting for all trials...')
-                        self.disableDynamics = True
-                        self.fitDynamics = False
-                        self.skippedDynamicsReason = f'Force plates were provided and trial segmentation was ' \
-                                                     f'enabled, but trial "{self.trialNames[itrial]}" had no ' \
-                                                     f'non-zero force segments longer than {self.minSegmentDuration} ' \
-                                                     f'seconds. '
-                        nonzeroForceSegments = [[self.trialTimestamps[itrial][0], self.trialTimestamps[itrial][-1]]]
-
-                # Find the intersection of the markered and non-zero force segments.
-                segments = reconcile_markered_and_nonzero_force_segments(self.trialTimestamps[itrial],
-                                                                         markeredSegments, nonzeroForceSegments)
-                numSegments = len(segments)
-
-                # Segment the trial.
-                print(f' --> {len(segments)} markered and non-zero force segment(s) found!')
-                if len(segments) > 1:
-                    print(f' --> Splitting trial "{trialName}" into {len(segments)} separate trials.')
-                else:
-                    print(f' --> Trimming trial "{trialName}" to markered and non-zero force range.')
-
-                baseTrialName = self.trialNames.pop(itrial)
-                baseForcePlates = self.trialForcePlates.pop(itrial)
-                baseTimestamps = self.trialTimestamps.pop(itrial)
-                baseFramesPerSecond = self.trialFramesPerSecond.pop(itrial)
-                baseMarkerSet = self.trialMarkerSet.pop(trialName)
-                baseMarkerTrial = self.markerTrials.pop(itrial)
-                segmentTrialNames = []
-                segmentForcePlates = []
-                segmentTimestamps = []
-                segmentFramesPerSecond = []
-                segmentMarkerTrials = []
-                for iseg, segment in enumerate(segments):
-                    # Segment time range.
-                    if len(segments) > 1:
-                        print(f' --> Segment {iseg + 1}: {segment[0]:1.2f} to {segment[1]:1.2f} s')
-                        trialSegmentName = f'{baseTrialName}_{iseg + 1}'
-                    else:
-                        print(f' --> Trimmed time range: {segment[0]:1.2f} to {segment[1]:1.2f} s')
-                        trialSegmentName = baseTrialName
-
-                    # Create a new trial name for this segment.
-                    segmentTrialNames.append(trialSegmentName)
-
-                    # Create a new set of force plates for this segment.
-                    forcePlates = []
-                    for forcePlate in baseForcePlates:
-                        forcePlateCopy = nimble.biomechanics.ForcePlate.copyForcePlate(forcePlate)
-                        forcePlateCopy.trim(segment[0], segment[1])
-                        forcePlates.append(forcePlateCopy)
-                    segmentForcePlates.append(forcePlates)
-
-                    # Create a new set of timestamps for this segment.
-                    timestamps = []
-                    for timestamp in baseTimestamps:
-                        if segment[0] <= timestamp <= segment[1]:
-                            timestamps.append(timestamp)
-                    segmentTimestamps.append(timestamps)
-
-                    # Create a new set of frames per second for this segment.
-                    segmentFramesPerSecond.append(baseFramesPerSecond)
-
-                    # Create a new marker set for this segment.
-                    self.trialMarkerSet[trialSegmentName] = baseMarkerSet
-
-                    # Create a new marker trial for this segment.
-                    markerTrial = []
-                    for itime, timestamp in enumerate(baseTimestamps):
-                        if segment[0] <= timestamp <= segment[1]:
-                            markerTrial.append(baseMarkerTrial[itime])
-                    segmentMarkerTrials.append(markerTrial)
-
-                # Insert the new segments into the list of trials.
-                self.trialNames[itrial:itrial] = segmentTrialNames
-                self.trialForcePlates[itrial:itrial] = segmentForcePlates
-                self.trialTimestamps[itrial:itrial] = segmentTimestamps
-                self.trialFramesPerSecond[itrial:itrial] = segmentFramesPerSecond
-                self.markerTrials[itrial:itrial] = segmentMarkerTrials
-
-                # If this trial is from a c3d file, then assign the original c3d file to the segments.
-                if os.path.exists(c3dFilePath):
-                    baseC3DFile = self.c3dFiles.pop(trialName)
-                    for iseg, segment in enumerate(nonzeroForceSegments):
-                        if len(nonzeroForceSegments) > 1:
-                            self.c3dFiles[f'{baseTrialName}_{iseg + 1}'] = baseC3DFile
-                        else:
-                            self.c3dFiles[baseTrialName] = baseC3DFile
-
-            # 6.2.4. If we didn't segment anything, numSegments is 1. Otherwise, we need to skip over the new "trials"
-            # that are actually just segments of the current trial.
-            itrial += numSegments
-
-        # 6.3. Check to see if any ground reaction forces are present in the loaded data. If so, we will attempt to
-        # fit dynamics later on in the pipeline. If not, we will skip dynamics fitting.
-        if not self.disableDynamics:
-            if len(self.trialForcePlates) == 0:
-                self.fitDynamics = False
-                print('ERROR: No force plate data provided! Dynamics fitting will be skipped...', flush=True)
-                self.skippedDynamicsReason = 'No force plate data was provided.'
-            else:
-                for forcePlateList in self.trialForcePlates:
-                    for forcePlate in forcePlateList:
-                        self.totalForce += sum([np.linalg.norm(f)
-                                                for f in forcePlate.forces])
-                self.fitDynamics = self.totalForce > 1e-10
-                if not self.fitDynamics:
-                    print('ERROR: Force plates had zero force data across all time stemps! '
-                          'Dynamics fitting will be skipped...', flush=True)
-                    self.skippedDynamicsReason = 'Force plates had zero force data across all time steps.'
-
-            if len(self.footBodyNames) == 0:
-                print('ERROR: No foot bodies were specified! Dynamics fitting will be skipped...', flush=True)
-                self.fitDynamics = False
-                self.skippedDynamicsReason = 'No foot bodies were specified.'
-
-    def run_marker_fitting(self):
-
-        # 7. Run marker fitting.
-        # ----------------------
-        print('Fitting trials ' + str(self.trialNames), flush=True)
-
-        # 7.1. Clean up the marker data.
-        for i in range(len(self.trialNames)):
-            print('Checking and repairing marker data quality on trial ' +
-                  str(self.trialNames[i]) + '. This can take a while, depending on trial length...', flush=True)
-            trialErrorReport = self.markerFitter.generateDataErrorsReport(
-                self.markerTrials[i], 1.0 / self.trialFramesPerSecond[i])
-            self.markerTrials[i] = trialErrorReport.markerObservationsAttemptedFixed
-            self.trialErrorReports.append(trialErrorReport)
-            hasEnoughMarkers = self.markerFitter.checkForEnoughMarkers(self.markerTrials[i])
-            self.totalFrames += len(self.markerTrials[i])
-            if not hasEnoughMarkers:
-                msg = f'There are fewer than 8 markers that show up in the OpenSim model and in trial ' \
-                      f'{self.trialNames[i]}. The markers in this trial are: ' \
-                      f'{str(self.trialMarkerSet[self.trialNames[i]])}'
-                raise RuntimeError(msg)
-
-        print('All trial markers have been cleaned up!', flush=True)
-
-        # 7.2. Create an anthropometric prior.
-        anthropometrics: nimble.biomechanics.Anthropometrics = nimble.biomechanics.Anthropometrics.loadFromFile(
-            DATA_FOLDER_PATH + '/ANSUR_metrics.xml')
-        cols = anthropometrics.getMetricNames()
-        cols.append('weightkg')
-        if self.sex == 'male':
-            gauss: nimble.math.MultivariateGaussian = nimble.math.MultivariateGaussian.loadFromCSV(
-                DATA_FOLDER_PATH + '/ANSUR_II_MALE_Public.csv',
-                cols,
-                0.001)  # mm -> m
-        elif self.sex == 'female':
-            gauss: nimble.math.MultivariateGaussian = nimble.math.MultivariateGaussian.loadFromCSV(
-                DATA_FOLDER_PATH + '/ANSUR_II_FEMALE_Public.csv',
-                cols,
-                0.001)  # mm -> m
-        else:
-            gauss: nimble.math.MultivariateGaussian = nimble.math.MultivariateGaussian.loadFromCSV(
-                DATA_FOLDER_PATH + '/ANSUR_II_BOTH_Public.csv',
-                cols,
-                0.001)  # mm -> m
-        observedValues = {
-            'stature': self.heightM,
-            'weightkg': self.massKg * 0.01,
-        }
-        gauss = gauss.condition(observedValues)
-        anthropometrics.setDistribution(gauss)
-        self.markerFitter.setAnthropometricPrior(anthropometrics, 0.1)
-        self.markerFitter.setExplicitHeightPrior(self.heightM, 0.1)
-        self.markerFitter.setRegularizePelvisJointsWithVirtualSpring(0.1)
-
-        # 7.3. Run the kinematics pipeline.
-        self.markerFitterResults: List[
-            nimble.biomechanics.MarkerInitialization] = self.markerFitter.runMultiTrialKinematicsPipeline(
-            self.markerTrials,
-            nimble.biomechanics.InitialMarkerFitParams()
-            .setMaxTrialsToUseForMultiTrialScaling(5)
-            .setMaxTimestepsToUseForMultiTrialScaling(4000),
-            150)
-
-        # 7.4. Set the masses based on the change in mass of the model.
-        unscaledSkeletonMass = self.skeleton.getMass()
-        massScaleFactor = self.massKg / unscaledSkeletonMass
-        print(f'Unscaled skeleton mass: {unscaledSkeletonMass}')
-        print(f'Mass scale factor: {massScaleFactor}')
-        self.bodyMasses = dict()
-        for ibody in range(self.skeleton.getNumBodyNodes()):
-            body = self.skeleton.getBodyNode(ibody)
-            body.setMass(body.getMass() * massScaleFactor)
-            self.bodyMasses[body.getName()] = body.getMass()
-
-        err_msg = (f'ERROR: expected final skeleton mass to equal {self.massKg} kg after scaling, '
-                   f'but the final mass is {self.skeleton.getMass()}')
-        np.testing.assert_almost_equal(self.skeleton.getMass(), self.massKg, err_msg=err_msg, decimal=4)
-
-        # 7.5. Check for any flipped markers, now that we've done a first pass
-        anySwapped = False
-        for i in range(len(self.trialNames)):
-            if self.markerFitter.checkForFlippedMarkers(self.markerTrials[i], self.markerFitterResults[i],
-                                                        self.trialErrorReports[i]):
-                anySwapped = True
-                self.markerTrials[i] = self.trialErrorReports[i].markerObservationsAttemptedFixed
-
-        if anySwapped:
-            print("******** Unfortunately, it looks like some markers were swapped in the uploaded data, "
-                  "so we have to run the whole pipeline again with unswapped markers. ********",
-                  flush=True)
-            self.markerFitterResults = self.markerFitter.runMultiTrialKinematicsPipeline(
-                self.markerTrials,
-                nimble.biomechanics.InitialMarkerFitParams()
-                .setMaxTrialsToUseForMultiTrialScaling(5)
-                .setMaxTimestepsToUseForMultiTrialScaling(4000),
-                150)
-
-        self.skeleton.setGroupScales(self.markerFitterResults[0].groupScales)
-        self.fitMarkers = self.markerFitterResults[0].updatedMarkerMap
-
-        # 7.6. Set up some interchangeable data structures, so that we can write out the results using the same code,
-        # regardless of whether we used dynamics or not
-        self.finalSkeleton = self.skeleton
-        self.finalPoses = [result.poses for result in self.markerFitterResults]
-        self.finalMarkers = self.fitMarkers
-
-    def run_dynamics_fitting(self):
-
-        # 8. Run dynamics fitting.
-        # ------------------------
-        print('Fitting dynamics...', flush=True)
-
-        # 8.1. Construct a DynamicsFitter object.
-        footBodies = []
-        for name in self.footBodyNames:
-            foot = self.finalSkeleton.getBodyNode(name)
-            if foot is None:
-                raise RuntimeError(f'Foot "{str(name)}" not found in skeleton! Cannot run dynamics fitting.')
-            footBodies.append(self.finalSkeleton.getBodyNode(name))
-
-        self.finalSkeleton.setGravity([0, -9.81, 0])
-        self.dynamicsFitter = nimble.biomechanics.DynamicsFitter(
-            self.finalSkeleton, footBodies, self.customOsim.trackingMarkers)
-
-        # 8.2. Initialize the dynamics fitting problem.
-        self.dynamicsInit: nimble.biomechanics.DynamicsInitialization = \
-            nimble.biomechanics.DynamicsFitter.createInitialization(
-                self.finalSkeleton,
-                self.markerFitterResults,
-                self.customOsim.trackingMarkers,
-                footBodies,
-                self.trialForcePlates,
-                self.trialFramesPerSecond,
-                self.markerTrials)
-        self.dynamicsFitter.estimateFootGroundContacts(self.dynamicsInit,
-                                                       ignoreFootNotOverForcePlate=self.ignoreFootNotOverForcePlate)
-        print("Initial mass: " +
-              str(self.finalSkeleton.getMass()) + " kg", flush=True)
-        print("What we'd expect average ~GRF to be (Mass * 9.8): " +
-              str(self.finalSkeleton.getMass() * 9.8) + " N", flush=True)
-        secondPair = self.dynamicsFitter.computeAverageRealForce(self.dynamicsInit)
-        print("Avg Force: " + str(secondPair[0]) + " N", flush=True)
-        print("Avg Torque: " + str(secondPair[1]) + " Nm", flush=True)
-
-        self.dynamicsFitter.addJointBoundSlack(self.finalSkeleton, 0.1)
-
-        # We don't actually want to do this. This pushes the state away from the initial state
-        # if it near bounds, on the theory that this will lead to easier initialization with
-        # an interior-point solver (since we won't be pushed so far in early iterations). The
-        # cost seems to be greater than the reward, though.
-        # dynamicsFitter.boundPush(dynamicsInit)
-
-        self.dynamicsFitter.smoothAccelerations(self.dynamicsInit)
-        detectUnmeasuredTorque = not self.useReactionWheels
-        initializeSuccess = self.dynamicsFitter.timeSyncAndInitializePipeline(
-            self.dynamicsInit,
-            useReactionWheels=self.useReactionWheels,
-            shiftGRF=self.shiftGRF,
-            maxShiftGRF=4,
-            iterationsPerShift=20,
-            maxTrialsToSolveMassOver=self.maxTrialsToSolveMassOver,
-            avgPositionChangeThreshold=0.20,
-            avgAngularChangeThreshold=0.20,
-            reoptimizeTrackingMarkers=True,
-            reoptimizeAnatomicalMarkers=self.dynamicsMarkerOffsets,
-            detectUnmeasuredTorque=detectUnmeasuredTorque
-        )
-
-        # 8.3. If initialization succeeded, we will proceed with the bilevel optimization.
-        if initializeSuccess:
-            goodFramesCount = 0
-            totalFramesCount = 0
-            for trialMissingGRF in self.dynamicsInit.probablyMissingGRF:
-                goodFramesCount += sum(
-                    [0 if missing else 1 for missing in trialMissingGRF])
-                totalFramesCount += len(trialMissingGRF)
-            badFramesCount = totalFramesCount - goodFramesCount
-            print('Detected missing/bad GRF data on ' + str(badFramesCount) + '/' + str(
-                totalFramesCount) + ' frames',
-                  flush=True)
-            if goodFramesCount == 0:
-                print('ERROR: we have no good frames of GRF data left after filtering out suspicious GRF '
-                      'frames. This probably means input GRF data is badly miscalibrated with respect to '
-                      'marker data (maybe they are in different coordinate frames?), or there are unmeasured '
-                      'external forces acting on your subject. Aborting the physics fitter!', flush=True)
-                self.fitDynamics = False
-            else:
-                # Run an optimization to figure out the model parameters
-                self.dynamicsFitter.setIterationLimit(200)
-                self.dynamicsFitter.setLBFGSHistoryLength(20)
-                self.dynamicsFitter.runIPOPTOptimization(
-                    self.dynamicsInit,
-                    nimble.biomechanics.DynamicsFitProblemConfig(
-                        self.finalSkeleton)
-                    .setDefaults(True)
-                    .setResidualWeight(1e-2 * self.tuneResidualLoss)
-                    .setMaxNumTrials(self.maxTrialsToSolveMassOver)
-                    .setConstrainResidualsZero(False)
-                    .setIncludeMasses(True)
-                    .setMaxNumBlocksPerTrial(20)
-                    # .setIncludeInertias(True)
-                    # .setIncludeCOMs(True)
-                    # .setIncludeBodyScales(True)
-                    .setIncludeMarkerOffsets(self.dynamicsMarkerOffsets)
-                    .setIncludePoses(True)
-                    .setJointWeight(self.dynamicsJointWeight)
-                    .setMarkerWeight(self.dynamicsMarkerWeight)
-                    .setRegularizePoses(self.dynamicsRegularizePoses)
-                    .setRegularizeJointAcc(self.regularizeJointAcc))
-
-                # Now re-run a position-only optimization on every trial in the dataset
-                for trial in range(len(self.dynamicsInit.poseTrials)):
-                    if len(self.dynamicsInit.probablyMissingGRF[trial]) < 1000:
-                        self.dynamicsFitter.setIterationLimit(200)
-                        self.dynamicsFitter.setLBFGSHistoryLength(20)
-                    elif len(self.dynamicsInit.probablyMissingGRF[trial]) < 5000:
-                        self.dynamicsFitter.setIterationLimit(100)
-                        self.dynamicsFitter.setLBFGSHistoryLength(15)
-                    else:
-                        self.dynamicsFitter.setIterationLimit(50)
-                        self.dynamicsFitter.setLBFGSHistoryLength(3)
-                    self.dynamicsFitter.runIPOPTOptimization(
-                        self.dynamicsInit,
-                        nimble.biomechanics.DynamicsFitProblemConfig(
-                            self.finalSkeleton)
-                        .setDefaults(True)
-                        .setOnlyOneTrial(trial)
-                        .setResidualWeight(1e-2 * self.tuneResidualLoss)
-                        .setConstrainResidualsZero(False)
-                        .setIncludeMarkerOffsets(self.dynamicsMarkerOffsets)
-                        .setIncludePoses(True)
-                        .setJointWeight(self.dynamicsJointWeight)
-                        .setMarkerWeight(self.dynamicsMarkerWeight)
-                        .setRegularizePoses(self.dynamicsRegularizePoses)
-                        .setRegularizeJointAcc(self.regularizeJointAcc))
-
-                # Specifically optimize to 0-ish residuals, if user requests it
-                if self.residualsToZero:
-                    for trial in range(len(self.dynamicsInit.poseTrials)):
-                        originalTrajectory = self.dynamicsInit.poseTrials[trial].copy()
-                        previousTotalResidual = np.inf
-                        for i in range(100):
-                            # this holds the mass constant, and re-jigs the trajectory to try to get
-                            # the angular ACC's to match more closely what was actually observed
-                            pair = self.dynamicsFitter.zeroLinearResidualsAndOptimizeAngular(
-                                self.dynamicsInit,
-                                trial,
-                                originalTrajectory,
-                                previousTotalResidual,
-                                i,
-                                useReactionWheels=self.useReactionWheels,
-                                weightLinear=1.0,
-                                weightAngular=0.5,
-                                regularizeLinearResiduals=0.1,
-                                regularizeAngularResiduals=0.1,
-                                regularizeCopDriftCompensation=1.0,
-                                maxBuckets=150)
-                            previousTotalResidual = pair[1]
-
-                        self.dynamicsFitter.recalibrateForcePlates(
-                            self.dynamicsInit, trial)
-
-        else:
-            print('WARNING: Unable to minimize residual moments below the desired threshold. Skipping '
-                  'body mass optimization and final bilevel optimization problem.', flush=True)
-
-        # 8.4. Apply results to skeleton and check physical consistency.
-        self.dynamicsFitter.applyInitToSkeleton(self.finalSkeleton, self.dynamicsInit)
-        self.dynamicsFitter.computePerfectGRFs(self.dynamicsInit)
-        self.dynamicsFitter.checkPhysicalConsistency(
-            self.dynamicsInit, maxAcceptableErrors=1e-3, maxTimestepsToTest=25)
-
-        # 8.5. Report the dynamics fitting results.
-        print("Avg Marker RMSE: " +
-              str(self.dynamicsFitter.computeAverageMarkerRMSE(self.dynamicsInit) * 100) + "cm", flush=True)
-        pair = self.dynamicsFitter.computeAverageResidualForce(self.dynamicsInit)
-        print(f'Avg Residual Force: {pair[0]} N ({(pair[0] / secondPair[0] if secondPair[0] != 0 else 1.0) * 100}% of original {secondPair[0]} N)',
-              flush=True)
-        print(f'Avg Residual Torque: {pair[1]} Nm ({(pair[1] / secondPair[1] if secondPair[1] != 0 else 1.0) * 100}% of original {secondPair[1]} Nm)',
-              flush=True)
-        print("Avg CoP movement in 'perfect' GRFs: " +
-              str(self.dynamicsFitter.computeAverageCOPChange(self.dynamicsInit)) + " m", flush=True)
-        print("Avg force change in 'perfect' GRFs: " +
-              str(self.dynamicsFitter.computeAverageForceMagnitudeChange(self.dynamicsInit)) + " N", flush=True)
-
-        # 8.6. Store the dynamics fitting results in the shared data structures.
-        for trial in range(len(self.dynamicsInit.poseTrials)):
-            self.finalInverseDynamics.append(
-                self.dynamicsFitter.computeInverseDynamics(self.dynamicsInit, trial))
-            pair = self.dynamicsFitter.computeAverageTrialResidualForce(
-                self.dynamicsInit, trial)
-            self.trialProcessingResults[trial]['linearResidual'] = pair[0]
-            self.trialProcessingResults[trial]['angularResidual'] = pair[1]
-
-            badDynamicsFrames: Dict[str, List[int]] = {}
-            numBadDynamicsFrames = 0
-            for iframe, reason in enumerate(self.dynamicsInit.missingGRFReason[trial]):
-                if reason.name not in badDynamicsFrames:
-                    badDynamicsFrames[reason.name] = []
-                badDynamicsFrames[reason.name].append(iframe)
-                if not reason.name == 'notMissingGRF':
-                    numBadDynamicsFrames += 1
-
-            self.trialProcessingResults[trial]['numBadDynamicsFrames'] = numBadDynamicsFrames
-            self.trialBadDynamicsFrames.append(badDynamicsFrames)
-
-        self.finalPoses = self.dynamicsInit.poseTrials
-        self.finalMarkers = self.dynamicsInit.updatedMarkerMap
-        self.trialForcePlates = self.dynamicsInit.forcePlateTrials
-
-    def write_result_files(self):
-
-        # 9. Write out the result files.
-        # -----------------------------
-        print('Writing the result files...', flush=True)
-
-        # 9.1. Create result directories.
-        if not os.path.exists(self.path + 'results'):
-            os.mkdir(self.path + 'results')
-        if not os.path.exists(self.path + 'results/IK'):
-            os.mkdir(self.path + 'results/IK')
-        if not os.path.exists(self.path + 'results/ID'):
-            os.mkdir(self.path + 'results/ID')
-        if not os.path.exists(self.path + 'results/C3D'):
-            os.mkdir(self.path + 'results/C3D')
-        if not os.path.exists(self.path + 'results/Models'):
-            os.mkdir(self.path + 'results/Models')
-        if self.exportMJCF and not os.path.exists(self.path + 'results/MuJoCo'):
-            os.mkdir(self.path + 'results/MuJoCo')
-        if self.exportSDF and not os.path.exists(self.path + 'results/SDF'):
-            os.mkdir(self.path + 'results/SDF')
-        if not os.path.exists(self.path + 'results/MarkerData'):
-            os.mkdir(self.path + 'results/MarkerData')
-        shutil.copyfile(self.path + 'unscaled_generic.osim', self.path +
-                        'results/Models/unscaled_generic.osim')
-
-        # 9.2. Adjust marker locations.
-        print('Adjusting marker locations on scaled OpenSim file', flush=True)
-        bodyScalesMap: Dict[str, np.ndarray] = {}
-        for i in range(self.finalSkeleton.getNumBodyNodes()):
-            bodyNode: nimble.dynamics.BodyNode = self.finalSkeleton.getBodyNode(i)
-            # Now that we adjust the markers BEFORE we rescale the body, we don't want to rescale the marker locations
-            # at all.
-            bodyScalesMap[bodyNode.getName()] = [1, 1, 1]
-        markerOffsetsMap: Dict[str, Tuple[str, np.ndarray]] = {}
-        markerNames: List[str] = []
-        for k in self.finalMarkers:
-            v = self.finalMarkers[k]
-            markerOffsetsMap[k] = (v[0].getName(), v[1])
-            markerNames.append(k)
-        nimble.biomechanics.OpenSimParser.moveOsimMarkers(
-            self.path + 'unscaled_generic.osim', bodyScalesMap, markerOffsetsMap,
-            self.path + 'results/Models/unscaled_but_with_optimized_markers.osim')
-
-        # 9.3. Write the XML instructions for the OpenSim scaling tool
-        nimble.biomechanics.OpenSimParser.saveOsimScalingXMLFile(
-            'optimized_scale_and_markers',
-            self.finalSkeleton,
-            self.massKg,
-            self.heightM,
-            'Models/unscaled_but_with_optimized_markers.osim',
-            'Unassigned',
-            'Models/optimized_scale_and_markers.osim',
-            self.path + 'results/Models/rescaling_setup.xml')
-
-        # 9.4. Call the OpenSim scaling tool
-        command = f'cd {self.path}results && opensim-cmd run-tool {self.path}results/Models/rescaling_setup.xml'
-        print('Scaling OpenSim files: ' + command, flush=True)
-        with subprocess.Popen(command, shell=True, stdout=subprocess.PIPE) as p:
-            p.wait()
-        # Delete the OpenSim log from running the scale tool
-        if os.path.exists(self.path + 'results/opensim.log'):
-            os.remove(self.path + 'results/opensim.log')
-
-        # 9.5. Overwrite the inertia properties of the resulting OpenSim skeleton file
-        if self.fitDynamics and self.dynamicsInit is not None:
-            nimble.biomechanics.OpenSimParser.replaceOsimInertia(
-                self.path + 'results/Models/optimized_scale_and_markers.osim',
-                self.finalSkeleton,
-                self.path + 'results/Models/final.osim')
-        else:
-            shutil.copyfile(self.path + 'results/Models/optimized_scale_and_markers.osim',
-                            self.path + 'results/Models/final.osim')
-
-        # 9.6. Initialize dictionaries for storing the joint limits hits.
-        dofNames: List[str] = []
-        for i in range(self.finalSkeleton.getNumDofs()):
-            dofNames.append(self.finalSkeleton.getDofByIndex(i).getName())
-            self.jointLimitsHits[self.finalSkeleton.getDofByIndex(i).getName()] = 0
-
-        # 9.7. If we ran dynamics fitting, write the subject to disk.
-        if self.fitDynamics and self.dynamicsInit is not None:
-            notes: str = 'Generated by AddBiomechanics'
-            outputPath: str = self.path + 'subject.bin'
-            if self.output_name is not None:
-                outputPath: str = self.path + self.output_name + '.bin'
-            subjectTags: List[str] = []
-            trialTags: List[List[str]] = []
-            emgObservationTrials: List[List[Dict[str, np.ndarray[np.float64[1, 1]]]]] = []
-            self.dynamicsFitter.writeSubjectOnDisk(
-                outputPath,
-                self.path + 'results/Models/final.osim',
-                self.dynamicsInit,
-                self.sex,
-                self.massKg,
-                self.heightM,
-<<<<<<< HEAD
-                -1,
-                False,
-                self.trialNames,
-                subjectTags,
-                trialTags,
-=======
-                self.ageYears,
-                False,
-                self.trialNames,
-                self.subjectTags,
-                self.trialTags,
->>>>>>> b96137de
-                self.href,
-                notes,
-                emgObservationTrials)
-
-        # 9.8. If requested, export the skeleton to MuJoCo and/or SDF.
-        if self.exportSDF or self.exportMJCF:
-            print('Deleting OpenSim model outputs, since we cannot export OpenSim models when using a simplified '
-                  'skeleton.', flush=True)
-            # Get a list of all the file paths that ends with .osim from the Models
-            modelList = glob.glob(self.path + 'results/Models/*')
-            # Iterate over the list of filepaths and remove each file.
-            for filePath in modelList:
-                try:
-                    os.remove(filePath)
-                except RuntimeError:
-                    print("Error while deleting Model file: ", filePath)
-
-            if self.exportSDF:
-                print('Writing an SDF version of the skeleton', flush=True)
-                nimble.utils.SdfParser.writeSkeleton(
-                    self.path + 'results/SDF/model.sdf', self.simplified)
-            if self.exportMJCF:
-                print('Writing a MuJoCo version of the skeleton', flush=True)
-                nimble.utils.MJCFExporter.writeSkeleton(
-                    self.path + 'results/MuJoCo/model.xml', self.simplified)
-
-        # 9.9. Write the results to disk.
-        for i in range(len(self.trialNames)):
-            # 9.9.1. Get the data for the current trial.
-            poses = self.finalPoses[i]
-            forces = self.finalInverseDynamics[i] if i < len(
-                self.finalInverseDynamics) else None
-            trialName = self.trialNames[i]
-            c3dFile = self.c3dFiles[trialName] if trialName in self.c3dFiles else None
-            forcePlates = self.trialForcePlates[i]
-            framesPerSecond = self.trialFramesPerSecond[i]
-            timestamps = self.trialTimestamps[i]
-            markerTimesteps = self.markerTrials[i]
-            trialProcessingResult = self.trialProcessingResults[i]
-            trialPath = self.path + 'trials/' + trialName + '/'
-
-            # 9.9.2. Store the marker errors.
-            resultIK: nimble.biomechanics.IKErrorReport = nimble.biomechanics.IKErrorReport(
-                self.finalSkeleton, self.fitMarkers, poses, markerTimesteps)
-            trialProcessingResult['autoAvgRMSE'] = resultIK.averageRootMeanSquaredError
-            trialProcessingResult['autoAvgMax'] = resultIK.averageMaxError
-            trialProcessingResult['markerErrors'] = resultIK.getSortedMarkerRMSE()
-
-            print('Saving trial ' + str(trialName) + ' results', flush=True)
-            print('auto scaled average RMSE m: ' +
-                  str(resultIK.averageRootMeanSquaredError), flush=True)
-            print('auto scaled average max m: ' +
-                  str(resultIK.averageMaxError), flush=True)
-
-            # 9.9.3. Load the gold standard inverse kinematics solution, if it exists.
-            goldMot: nimble.biomechanics.OpenSimMot = None
-            if os.path.exists(trialPath + 'manual_ik.mot') and self.goldOsim is not None:
-                if c3dFile is not None:
-                    goldMot = nimble.biomechanics.OpenSimParser.loadMotAtLowestMarkerRMSERotation(
-                        self.goldOsim, trialPath + 'manual_ik.mot', c3dFile)
-                else:
-                    goldMot = nimble.biomechanics.OpenSimParser.loadMot(
-                        self.goldOsim.skeleton, trialPath + 'manual_ik.mot')
-
-                shutil.copyfile(trialPath + 'manual_ik.mot', self.path +
-                                'results/IK/' + trialName + '_manual_scaling_ik.mot')
-                nimble.biomechanics.OpenSimParser.saveOsimInverseKinematicsXMLFile(
-                    trialName,
-                    markerNames,
-                    '../Models/manually_scaled.osim',
-                    f'../MarkerData/{trialName}.trc',
-                    f'{trialName}_ik_on_manual_scaling_by_opensim.mot',
-                    f'{self.path}results/IK/{trialName}_ik_on_manually_scaled_setup.xml')
-
-                originalIK: nimble.biomechanics.IKErrorReport = nimble.biomechanics.IKErrorReport(
-                    self.goldOsim.skeleton, self.goldOsim.markersMap, goldMot.poses, markerTimesteps)
-                print('manually scaled average RMSE cm: ' +
-                      str(originalIK.averageRootMeanSquaredError), flush=True)
-                print('manually scaled average max cm: ' +
-                      str(originalIK.averageMaxError), flush=True)
-                trialProcessingResult['goldAvgRMSE'] = originalIK.averageRootMeanSquaredError
-                trialProcessingResult['goldAvgMax'] = originalIK.averageMaxError
-
-            # 9.9.4. Write out the result summary JSON
-            print('Writing JSON result to ' + trialPath + '_results.json', flush=True)
-            with open(trialPath + '_results.json', 'w') as f:
-                json.dump(trialProcessingResult, f)
-
-            # 9.9.5. Write out the result data files.
-            # Write out the inverse kinematics results,
-            ik_fpath = f'{self.path}/results/IK/{trialName}_ik.mot'
-            print(f'Writing OpenSim {ik_fpath} file, shape={str(poses.shape)}', flush=True)
-            nimble.biomechanics.OpenSimParser.saveMot(self.finalSkeleton, ik_fpath, timestamps, poses)
-
-            # Write the inverse dynamics results.
-            id_fpath = f'{self.path}/results/ID/{trialName}_id.sto'
-            if forces is not None:
-                nimble.biomechanics.OpenSimParser.saveIDMot(
-                    self.finalSkeleton, id_fpath, timestamps, forces)
-
-            # Write out the marker errors.
-            marker_errors_fpath = f'{self.path}/results/IK/{trialName}_marker_errors.csv'
-            resultIK.saveCSVMarkerErrorReport(marker_errors_fpath)
-
-            # Write out the marker trajectories.
-            markers_fpath = f'{self.path}/results/MarkerData/{trialName}.trc'
-            nimble.biomechanics.OpenSimParser.saveTRC(
-                markers_fpath, timestamps, markerTimesteps)
-
-            # Write out the C3D file.
-            c3d_fpath = f'{self.path}/results/C3D/{trialName}.c3d'
-            if c3dFile is not None:
-                shutil.copyfile(trialPath + 'markers.c3d', c3d_fpath)
-
-            # 9.9.6. Export setup files for OpenSim InverseKinematics.
-            if self.exportOSIM:
-                # Save OpenSim setup files to make it easy to (re)run IK and ID on the results in OpenSim
-                nimble.biomechanics.OpenSimParser.saveOsimInverseKinematicsXMLFile(
-                    trialName,
-                    markerNames,
-                    '../Models/optimized_scale_and_markers.osim',
-                    f'../MarkerData/{trialName}.trc',
-                    f'{trialName}_ik_by_opensim.mot',
-                    f'{self.path}results/IK/{trialName}_ik_setup.xml')
-
-            # 9.9.7. Write out the inverse dynamics files.
-            grf_fpath = f'{self.path}/results/ID/{trialName}_grf.mot'
-            grf_raw_fpath = f'{self.path}/results/ID/{trialName}_grf_raw.mot'
-            if self.fitDynamics and self.dynamicsInit is not None:
-                # Run through the list of timesteps, looking for windows of time where we have GRF data.
-                # Trim the leading and trailing frames from these windows, because those don't fit by
-                # AddBiomechanics finite differencing.
-                dynamicsSegments: List[Tuple[int, int]] = []
-                lastUnobservedTimestep = -1
-                lastWasObserved = False
-                for t in range(len(self.dynamicsInit.probablyMissingGRF[i])):
-                    if self.dynamicsInit.probablyMissingGRF[i][t]:
-                        if lastWasObserved:
-                            if lastUnobservedTimestep + 2 < t - 1:
-                                dynamicsSegments.append(
-                                    (lastUnobservedTimestep + 2, t - 1))
-                        lastWasObserved = False
-                        lastUnobservedTimestep = t
-                    else:
-                        lastWasObserved = True
-                if lastWasObserved:
-                    if lastUnobservedTimestep + 2 < len(self.dynamicsInit.probablyMissingGRF[i]) - 2:
-                        dynamicsSegments.append(
-                            (lastUnobservedTimestep + 2, len(self.dynamicsInit.probablyMissingGRF[i]) - 2))
-                print('Trial ' + trialName + ' detected GRF data present on ranges: ' +
-                      str(dynamicsSegments), flush=True)
-                self.trialDynamicsSegments.append(dynamicsSegments)
-
-                nimble.biomechanics.OpenSimParser.saveProcessedGRFMot(
-                    grf_fpath,
-                    timestamps,
-                    self.dynamicsInit.grfBodyNodes,
-                    self.dynamicsInit.groundHeight[i],
-                    self.dynamicsInit.grfTrials[i])
-                nimble.biomechanics.OpenSimParser.saveOsimInverseDynamicsProcessedForcesXMLFile(
-                    trialName,
-                    self.dynamicsInit.grfBodyNodes,
-                    trialName + '_grf.mot',
-                    self.path + 'results/ID/' + trialName + '_external_forces.xml')
-
-                if self.exportOSIM:
-                    if len(dynamicsSegments) > 1:
-                        for seg in range(len(dynamicsSegments)):
-                            begin, end = dynamicsSegments[seg]
-                            nimble.biomechanics.OpenSimParser.saveOsimInverseDynamicsXMLFile(
-                                trialName,
-                                '../Models/final.osim',
-                                '../IK/' + trialName + '_ik.mot',
-                                trialName + '_external_forces.xml',
-                                trialName + '_osim_segment_' + str(seg) + '_id.sto',
-                                trialName + '_osim_segment_' + str(seg) + '_id_body_forces.sto',
-                                self.path + 'results/ID/' + trialName + '_id_setup_segment_' + str(seg) + '.xml',
-                                timestamps[begin], timestamps[end])
-                    elif len(dynamicsSegments) == 1:
-                        begin, end = dynamicsSegments[0]
-                        nimble.biomechanics.OpenSimParser.saveOsimInverseDynamicsXMLFile(
-                            trialName,
-                            '../Models/final.osim',
-                            '../IK/' + trialName + '_ik.mot',
-                            trialName + '_external_forces.xml',
-                            trialName + '_osim_id.sto',
-                            trialName + '_osim_id_body_forces.sto',
-                            self.path + 'results/ID/' + trialName + '_id_setup.xml',
-                            timestamps[begin], timestamps[end])
-
-                # Still save the raw version.
-                nimble.biomechanics.OpenSimParser.saveRawGRFMot(grf_raw_fpath, timestamps, forcePlates)
-                nimble.biomechanics.OpenSimParser.saveOsimInverseDynamicsRawForcesXMLFile(
-                    trialName,
-                    self.finalSkeleton,
-                    poses,
-                    forcePlates,
-                    trialName + '_grf_raw.mot',
-                    self.path + 'results/ID/' + trialName + '_external_forces_raw.xml')
-
-                if self.exportOSIM:
-                    nimble.biomechanics.OpenSimParser.saveOsimInverseDynamicsXMLFile(
-                        trialName,
-                        '../Models/final.osim',
-                        '../IK/' + trialName + '_ik.mot',
-                        trialName + '_external_forces_raw.xml',
-                        trialName + '_osim_id_raw.sto',
-                        trialName + '_id_body_forces_raw.sto',
-                        self.path + 'results/ID/' + trialName + '_id_setup_raw.xml',
-                        min(timestamps), max(timestamps))
-            else:
-                nimble.biomechanics.OpenSimParser.saveRawGRFMot(grf_fpath, timestamps, forcePlates)
-                nimble.biomechanics.OpenSimParser.saveOsimInverseDynamicsRawForcesXMLFile(
-                    trialName,
-                    self.finalSkeleton,
-                    poses,
-                    forcePlates,
-                    trialName + '_grf.mot',
-                    self.path + 'results/ID/' + trialName + '_external_forces.xml')
-                if self.exportOSIM:
-                    nimble.biomechanics.OpenSimParser.saveOsimInverseDynamicsXMLFile(
-                        trialName,
-                        '../Models/optimized_scale_and_markers.osim',
-                        '../IK/' + trialName + '_ik.mot',
-                        trialName + '_external_forces.xml',
-                        trialName + '_id.sto',
-                        trialName + '_id_body_forces.sto',
-                        self.path + 'results/ID/' + trialName + '_id_setup.xml',
-                        min(timestamps), max(timestamps))
-
-            # 9.9.8. Write out the animation preview
-            if self.fitDynamics and self.dynamicsInit is not None:
-                print('Saving trajectory, markers, and dynamics to a GUI log ' +
-                      trialPath + 'preview.bin', flush=True)
-                print("FPS: " + str(round(1.0 / self.dynamicsInit.trialTimesteps[0])))
-                self.dynamicsFitter.saveDynamicsToGUI(
-                    trialPath + 'preview.bin',
-                    self.dynamicsInit,
-                    i,
-                    round(1.0 / self.dynamicsInit.trialTimesteps[i]))
-
-                self.dynamicsFitter.writeCSVData(
-                    trialPath + 'plot.csv', self.dynamicsInit, i, False, timestamps)
-                self.dynamicsFitter.writeCSVData(
-                    self.path + f'results/ID/{trialName}_full.csv', self.dynamicsInit, i, False, timestamps)
-            else:
-                self.markerFitter.writeCSVData(
-                    trialPath + 'plot.csv', self.markerFitterResults[i], resultIK.rootMeanSquaredError,
-                    resultIK.maxError, timestamps)
-                self.markerFitter.writeCSVData(
-                    self.path + f'results/IK/{trialName}_full.csv',
-                    self.markerFitterResults[i],
-                    resultIK.rootMeanSquaredError,
-                    resultIK.maxError,
-                    timestamps)
-
-                # TODO: someday we'll support loading IMU data. Once available, we'll want to pass it in to the GUI here
-                accObservations = []
-                gyroObservations = []
-                if (self.goldOsim is not None) and (goldMot is not None):
-                    print('Saving trajectory, markers, and the manual IK to a GUI log ' +
-                          trialPath + 'preview.bin', flush=True)
-                    print('goldOsim: ' + str(self.goldOsim), flush=True)
-                    print('goldMot.poses.shape: ' +
-                          str(goldMot.poses.shape), flush=True)
-                    self.markerFitter.saveTrajectoryAndMarkersToGUI(
-                        trialPath + 'preview.bin',
-                        self.markerFitterResults[i],
-                        markerTimesteps,
-                        accObservations,
-                        gyroObservations,
-                        framesPerSecond,
-                        forcePlates,
-                        self.goldOsim,
-                        goldMot.poses)
-                else:
-                    print('Saving trajectory and markers to a GUI log ' +
-                          trialPath + 'preview.bin', flush=True)
-                    accObservations: List[Dict[str, np.ndarray[np.float64[3, 1]]]] = []
-                    gyroObservations: List[Dict[str, np.ndarray[np.float64[3, 1]]]] = []
-                    self.markerFitter.saveTrajectoryAndMarkersToGUI(
-                        trialPath + 'preview.bin',
-                        self.markerFitterResults[i],
-                        markerTimesteps,
-                        accObservations,
-                        gyroObservations,
-                        framesPerSecond,
-                        forcePlates)
-
-            # Zip up the animation preview binary.
-            print('Zipping up ' + trialPath + 'preview.bin', flush=True)
-            subprocess.run(["zip", "-r", 'preview.bin.zip',
-                            'preview.bin'], cwd=trialPath, capture_output=True)
-            print('Finished zipping up ' + trialPath + 'preview.bin.zip', flush=True)
-
-            # 9.9.9. Count up the number of times we hit against joint limits
-            trialJointLimitHits: Dict[str, int] = {}
-            jointLimitsFrames: Dict[str, List[int]] = {}
-            jointLimitsFramesUpperBound: Dict[str, List[bool]] = {}
-            for idof in range(self.finalSkeleton.getNumDofs()):
-                dofName = self.finalSkeleton.getDofByIndex(idof).getName()
-                trialJointLimitHits[dofName] = 0
-                jointLimitsFrames[dofName] = []
-                jointLimitsFramesUpperBound[dofName] = []
-
-            tol = 0.001
-            for t in range(poses.shape[1]):
-                thisTimestepPos = poses[:, t]
-                for idof in range(self.finalSkeleton.getNumDofs()):
-                    dof = self.finalSkeleton.getDofByIndex(idof)
-                    dofPos = thisTimestepPos[idof]
-                    # If the joints are at least 2*tol apart
-                    if dof.getPositionUpperLimit() > dof.getPositionLowerLimit() + 2 * tol:
-                        if dofPos > dof.getPositionUpperLimit() - tol:
-                            self.jointLimitsHits[dof.getName()] += 1
-                            trialJointLimitHits[dof.getName()] += 1
-                            jointLimitsFrames[dof.getName()].append(t)
-                            jointLimitsFramesUpperBound[dof.getName()].append(True)
-                        if dofPos < dof.getPositionLowerLimit() + tol:
-                            self.jointLimitsHits[dof.getName()] += 1
-                            trialJointLimitHits[dof.getName()] += 1
-                            jointLimitsFrames[dof.getName()].append(t)
-                            jointLimitsFramesUpperBound[dof.getName()].append(
-                                False)
-
-            # 9.9.10. Sort for trial joint limits
-            print('Computing details about joint limit hits for the README')
-            try:
-                self.trialJointWarnings[trialName] = []
-                for dof in sorted(trialJointLimitHits, key=trialJointLimitHits.get, reverse=True):
-                    jointHits: List[int] = jointLimitsFrames[dof]
-                    jointHitsUpperBound: List[bool] = jointLimitsFramesUpperBound[dof]
-                    if len(jointHits) == 0:
-                        continue
-                    startBlock = jointHits[0]
-                    lastBlock = jointHits[0]
-                    lastUpperBound = jointHitsUpperBound[0]
-                    for ijoint in range(len(jointHits)):
-                        frame = jointHits[ijoint]
-                        upperBound = jointHitsUpperBound[ijoint]
-
-                        if (frame - lastBlock) <= 1 and lastUpperBound == upperBound:
-                            # If this is part of a continuous sequence of frames, we want to compress the message
-                            lastBlock = frame
-                        else:
-                            # We jumped to a new block of frames, so emit the last block
-                            if startBlock == lastBlock:  # single frame
-                                warning = f'{dof} hit {("upper" if lastUpperBound else "lower")} bound on frame ' \
-                                          f'{startBlock}'
-                                self.trialJointWarnings[trialName].append(warning)
-                            else:
-                                warning = f'{dof} hit {("upper" if lastUpperBound else "lower")} bound on frames ' \
-                                          f'{startBlock}-{lastBlock}'
-                                self.trialJointWarnings[trialName].append(warning)
-                            lastBlock = frame
-                            startBlock = frame
-            except RuntimeError:
-                print('Caught an error when computing trial joint limits:')
-                traceback.print_exc()
-                print('Continuing...')
-            print('Finished computing details about joint limit hits for the README.')
-
-            # 9.9.11. Plot results.
-            print(f'Plotting results for trial {trialName}')
-            plot_ik_results(ik_fpath)
-            plot_marker_errors(marker_errors_fpath, ik_fpath)
-            if os.path.exists(id_fpath):
-                plot_id_results(id_fpath)
-
-            if os.path.exists(grf_fpath):
-                plot_grf_data(grf_fpath)
-
-            if os.path.exists(grf_raw_fpath):
-                plot_grf_data(grf_raw_fpath)
-
-            print('Success! Done with ' + trialName + '.', flush=True)
-
-        # 9.10. Copy over the manually scaled model file, if it exists.
-        if os.path.exists(self.path + 'manually_scaled.osim'):
-            shutil.copyfile(self.path + 'manually_scaled.osim', self.path +
-                            'results/Models/manually_scaled.osim')
-
-        # 9.11. Copy over the geometry files, so the model can be loaded directly in OpenSim without chasing down
-        # Geometry files somewhere else.
-        shutil.copytree(DATA_FOLDER_PATH + '/Geometry', self.path +
-                        'results/Models/Geometry')
-
-        # 9.12. Copy over the geometry files (in a MuJoCo specific file format), so the model can be loaded directly in
-        # MuJoCo without chasing down Geometry files somewhere else.
-        if self.exportMJCF:
-            shutil.copytree(DATA_FOLDER_PATH + '/MuJoCoGeometry', self.path +
-                            'results/MuJoCo/Geometry')
-
-        # 9.13. Copy over the geometry files (in a SDF specific file format), so the model can be loaded directly
-        # in PyBullet without chasing down Geometry files somewhere else.
-        if self.exportSDF:
-            shutil.copytree(DATA_FOLDER_PATH + '/SDFGeometry', self.path +
-                            'results/SDF/Geometry')
-
-    def run_moco(self):
-
-        # 10. Run a MocoProblem for each trial.
-        # -------------------------------------
-        import opensim as osim
-
-        # 10.1. Create the Moco results directory.
-        if not os.path.exists(self.path + 'results/Moco'):
-            os.mkdir(self.path + 'results/Moco')
-
-        for itrial in range(len(self.trialNames)):
-            # 10.2. Get the initial and final times for this trial.
-            ik_table = osim.TimeSeriesTable(self.path + f'results/IK/{self.trialNames[itrial]}_ik.mot')
-            initial_time = ik_table.getIndependentColumn()[0]
-            final_time = ik_table.getIndependentColumn()[-1]
-
-            # 10.3. Fill the template MocoInverse problem for this trial.
-            moco_template_fpath = os.path.join(TEMPLATES_PATH, 'template_moco.py')
-            moco_inverse_fpath = self.path + f'results/Moco/{self.trialNames[itrial]}_moco.py'
-            fill_moco_template(moco_template_fpath, moco_inverse_fpath, self.trialNames[itrial],
-                               initial_time, final_time)
-
-            # 10.4. Run the MocoInverse problem for this trial.
-            model_fpath = self.path + f'results/Models/final.osim'
-            kinematics_fpath = self.path + f'results/IK/{self.trialNames[itrial]}_ik.mot'
-            extloads_fpath = self.path + f'results/ID/{self.trialNames[itrial]}_external_forces.xml'
-            solution_fpath = self.path + f'results/Moco/{self.trialNames[itrial]}_moco.sto'
-            report_fpath = self.path + f'results/Moco/{self.trialNames[itrial]}_moco.pdf'
-            run_moco_problem(model_fpath, kinematics_fpath, extloads_fpath, initial_time, final_time, solution_fpath,
-                             report_fpath)
-
-    def generate_readme(self):
-
-        # 11. Generate the README file.
-        # -----------------------------
-        print('Generating README file...')
-
-        # 11.1. Fill out the results dictionary.
-        autoTotalLen = 0
-        goldTotalLen = 0
-        self.processingResult['autoAvgRMSE'] = 0
-        self.processingResult['autoAvgMax'] = 0
-        if self.fitDynamics and self.dynamicsInit is not None:
-            self.processingResult['linearResidual'] = 0
-            self.processingResult['angularResidual'] = 0
-        self.processingResult['goldAvgRMSE'] = 0
-        self.processingResult['goldAvgMax'] = 0
-        for i in range(len(self.trialNames)):
-            trialLen = len(self.markerTrials[i])
-            trialProcessingResult = self.trialProcessingResults[i]
-            self.processingResult['autoAvgRMSE'] += trialProcessingResult['autoAvgRMSE'] * trialLen
-            self.processingResult['autoAvgMax'] += trialProcessingResult['autoAvgMax'] * trialLen
-            if self.fitDynamics and self.dynamicsInit is not None:
-                self.processingResult['linearResidual'] += trialProcessingResult['linearResidual'] * trialLen
-                self.processingResult['angularResidual'] += trialProcessingResult['angularResidual'] * trialLen
-            autoTotalLen += trialLen
-            if 'goldAvgRMSE' in trialProcessingResult and 'goldAvgMax' in trialProcessingResult:
-                self.processingResult['goldAvgRMSE'] += trialProcessingResult['goldAvgRMSE'] * trialLen
-                self.processingResult['goldAvgMax'] += trialProcessingResult['goldAvgMax'] * trialLen
-                goldTotalLen += trialLen
-        self.processingResult['autoAvgRMSE'] /= autoTotalLen
-        self.processingResult['autoAvgMax'] /= autoTotalLen
-        if self.fitDynamics and self.dynamicsInit is not None:
-            self.processingResult['linearResidual'] /= autoTotalLen
-            self.processingResult['angularResidual'] /= autoTotalLen
-        if goldTotalLen > 0:
-            self.processingResult['goldAvgRMSE'] /= goldTotalLen
-            self.processingResult['goldAvgMax'] /= goldTotalLen
-        self.processingResult['guessedTrackingMarkers'] = self.guessedTrackingMarkers
-        self.processingResult['trialMarkerSets'] = self.trialMarkerSet
-        self.processingResult['osimMarkers'] = list(self.finalMarkers.keys())
-        trialWarnings: Dict[str, List[str]] = {}
-        trialInfo: Dict[str, List[str]] = {}
-        badMarkerThreshold = 4  # cm
-        trialBadMarkers: Dict[str, int] = {}
-        for i in range(len(self.trialErrorReports)):
-            trialWarnings[self.trialNames[i]] = self.trialErrorReports[i].warnings
-            trialInfo[self.trialNames[i]] = self.trialErrorReports[i].info
-        self.processingResult['trialWarnings'] = trialWarnings
-        self.processingResult['trialInfo'] = trialInfo
-        self.processingResult["fewFramesWarning"] = self.totalFrames < 300
-        self.processingResult['jointLimitsHits'] = self.jointLimitsHits
-
-        # 11.2. Create the README file for this subject.
-        with open(self.path + 'results/README.txt', 'w') as f:
-            # 11.2.1. Write out the header and summary results across all trials.
-            f.write("*** This data was generated with AddBiomechanics (www.addbiomechanics.org) ***\n")
-            f.write("AddBiomechanics was written by Keenon Werling.\n")
-            f.write("\n")
-            f.write(textwrap.fill(
-                "Automatic processing achieved the following marker errors (averaged over all frames of all trials):"))
-            f.write("\n\n")
-            totalMarkerRMSE = self.processingResult['autoAvgRMSE'] * 100
-            totalMarkerMax = self.processingResult['autoAvgMax'] * 100
-            f.write(f'- Avg. Marker RMSE      = {totalMarkerRMSE:1.2f} cm\n')
-            f.write(f'- Avg. Max Marker Error = {totalMarkerMax:1.2f} cm\n')
-            f.write("\n")
-            if self.fitDynamics and self.dynamicsInit is not None:
-                f.write(textwrap.fill(
-                    "Automatic processing reduced the residual loads needed for dynamic consistency to the following "
-                    "magnitudes (averaged over all frames of all trials):"))
-                f.write("\n\n")
-                residualForce = self.processingResult['linearResidual']
-                residualTorque = self.processingResult['angularResidual']
-                f.write(f'- Avg. Residual Force  = {residualForce:1.2f} N\n')
-                f.write(f'- Avg. Residual Torque = {residualTorque:1.2f} N-m\n')
-                f.write("\n")
-                f.write(textwrap.fill(
-                    "Automatic processing found a new model mass to achieve dynamic consistency:"))
-                f.write("\n\n")
-                finalMass = self.finalSkeleton.getMass()
-                percentMassChange = 100 * (finalMass - self.massKg) / self.massKg
-                f.write(f'  - Total mass = {finalMass:1.2f} kg '
-                        f'({percentMassChange:+1.2f}% change from original {self.massKg} kg)\n')
-                f.write("\n")
-                f.write(textwrap.fill(
-                    "Individual body mass changes:"))
-                f.write("\n\n")
-                maxBodyNameLen = 0
-                for ibody in range(self.skeleton.getNumBodyNodes()):
-                    body = self.skeleton.getBodyNode(ibody)
-                    bodyName = body.getName()
-                    maxBodyNameLen = max(maxBodyNameLen, len(bodyName))
-                for ibody in range(self.skeleton.getNumBodyNodes()):
-                    body = self.skeleton.getBodyNode(ibody)
-                    bodyName = body.getName()
-                    bodyMass = body.getMass()
-                    bodyMassChange = bodyMass - self.bodyMasses[bodyName]
-                    percentMassChange = 100 * bodyMassChange / self.bodyMasses[bodyName]
-                    bodyNameLen = len(bodyName)
-                    nameLenDiff = maxBodyNameLen - bodyNameLen
-                    prefix = f'  - {bodyName}' + ' ' * nameLenDiff
-                    f.write(f'{prefix} mass = {bodyMass:1.2f} kg '
-                            f'({percentMassChange:+1.2f}% change from original {self.bodyMasses[bodyName]:1.2f} kg)\n')
-                f.write("\n")
-            elif self.skippedDynamicsReason is not None:
-                f.write(textwrap.fill(
-                    "WARNING! Dynamics fitting was skipped for the following reason:"))
-                f.write("\n\n")
-                f.write(textwrap.indent(textwrap.fill(self.skippedDynamicsReason), '  '))
-                f.write("\n\n")
-
-            # 11.2.2. Write out the results for each trial.
-            if self.fitDynamics and self.dynamicsInit is not None:
-                f.write(textwrap.fill(
-                    "The following trials were processed to perform automatic body scaling, marker registration, "
-                    "and residual reduction:"))
-            else:
-                f.write(textwrap.fill(
-                    "The following trials were processed to perform automatic body scaling and marker registration:"))
-            f.write("\n\n")
-            for i in range(len(self.trialNames)):
-                trialProcessingResult = self.trialProcessingResults[i]
-                # Main trial results summary.
-                trialName = self.trialNames[i]
-                f.write(f'trial: {trialName}\n')
-
-                markerRMSE = trialProcessingResult['autoAvgRMSE'] * 100
-                markerMax = trialProcessingResult['autoAvgMax'] * 100
-                f.write(f'  - Avg. Marker RMSE      = {markerRMSE:1.2f} cm\n')
-                f.write(f'  - Avg. Marker Max Error = {markerMax:.2f} cm\n')
-
-                if self.fitDynamics and self.dynamicsInit is not None:
-                    residualForce = trialProcessingResult['linearResidual']
-                    residualTorque = trialProcessingResult['angularResidual']
-                    f.write(f'  - Avg. Residual Force   = {residualForce:1.2f} N\n')
-                    f.write(f'  - Avg. Residual Torque  = {residualTorque:1.2f} N-m\n')
-
-                # Warning and error reporting.
-                if len(self.trialJointWarnings[trialName]) > 0:
-                    f.write(f'  - WARNING: {len(self.trialJointWarnings[trialName])} joints hit joint limits!\n')
-
-                numBadMarkers = 0
-                for markerError in trialProcessingResult['markerErrors']:
-                    if 100 * markerError[1] > badMarkerThreshold:
-                        numBadMarkers += 1
-
-                trialBadMarkers[trialName] = numBadMarkers
-                if numBadMarkers > 0:
-                    f.write(f'  - WARNING: {numBadMarkers} marker(s) with RMSE greater than {badMarkerThreshold} cm!\n')
-
-                if len(trialWarnings[trialName]) > 0:
-                    f.write(f'  - WARNING: Automatic data processing required modifying TRC data from '
-                            f'{len(trialWarnings[trialName])} marker(s)!\n')
-
-                if self.fitDynamics and self.dynamicsInit is not None:
-                    numBadFrames = trialProcessingResult['numBadDynamicsFrames']
-                    if numBadFrames:
-                        f.write(f'  - WARNING: {numBadFrames} frame(s) with ground reaction force inconsistencies '
-                                f'detected!\n')
-
-                if self.fitDynamics and self.dynamicsInit is not None:
-                    f.write(f'  --> See IK/{trialName}_ik_summary.txt and ID/{trialName}_id_summary.txt for more '
-                            f'details.\n')
-                else:
-                    f.write(f'  --> See IK/{trialName}_ik_summary.txt for more details.\n')
-                f.write(f'\n')
-
-            # 11.2.3. Write out the final model information.
-            f.write('\n')
-            if self.fitDynamics and self.dynamicsInit is not None:
-                f.write(textwrap.fill(
-                    "The model file containing optimal body scaling, marker offsets, and mass parameters is:"))
-            else:
-                f.write(textwrap.fill(
-                    "The model file containing optimal body scaling and marker offsets is:"))
-            f.write("\n\n")
-            if self.exportOSIM:
-                f.write("Models/final.osim")
-                f.write("\n\n")
-            if self.exportMJCF:
-                f.write("MuJoCo/model.xml")
-                f.write("\n\n")
-            if self.exportSDF:
-                f.write("SDF/model.sdf")
-                f.write("\n\n")
-            f.write(textwrap.fill(
-                "This tool works by finding optimal scale factors and marker offsets at the same time. If specified, "
-                "it also runs a second optimization to find mass parameters to fit the model dynamics to the ground "
-                "reaction force data."))
-            f.write("\n\n")
-            if self.fitDynamics and self.dynamicsInit is not None:
-                f.write(textwrap.fill(
-                    "The model containing the optimal body scaling and marker offsets found prior to the dynamics "
-                    "fitting step is:"))
-                f.write("\n\n")
-                f.write("Models/optimized_scale_and_markers.osim")
-            else:
-                f.write(textwrap.fill(
-                    "Since you did not choose to run the dynamics fitting step, "
-                    "Models/optimized_scale_and_markers.osim contains the same model as Models/final.osim."))
-            f.write("\n\n")
-            if self.exportOSIM:
-                f.write(textwrap.fill(
-                    "If you want to manually edit the marker offsets, you can modify the <MarkerSet> in "
-                    "\"Models/unscaled_but_with_optimized_markers.osim\" (by default this file contains the marker "
-                    "offsets found by the optimizer). If you want to tweak the Scaling, you can edit "
-                    "\"Models/rescaling_setup.xml\". If you change either of these files, then run "
-                    "(FROM THE \"Models\" FOLDER, and not including the leading \"> \"):"))
-                f.write("\n\n")
-                f.write(" > opensim-cmd run-tool rescaling_setup.xml\n")
-                f.write(
-                    '           # This will re-generate Models/optimized_scale_and_markers.osim\n')
-                f.write("\n\n")
-                f.write(textwrap.fill(
-                    "You do not need to re-run Inverse Kinematics unless you change scaling, because the output "
-                    "motion files are already generated for you as \"*_ik.mot\" files for each trial, but you are "
-                    "welcome to confirm our results using OpenSim. To re-run Inverse Kinematics with OpenSim, to "
-                    "verify the results of AddBiomechanics, you can use the automatically generated XML configuration "
-                    "files. Here are the command-line commands you can run (FROM THE \"IK\" FOLDER, and not including "
-                    "the leading \"> \") to verify IK results for each trial:"))
-                f.write("\n\n")
-                for i in range(len(self.trialNames)):
-                    trialName = self.trialNames[i]
-                    f.write(" > opensim-cmd run-tool " +
-                            trialName + '_ik_setup.xml\n')
-                    f.write("           # This will create a results file IK/" +
-                            trialName + '_ik_by_opensim.mot\n')
-                f.write("\n\n")
-
-                if os.path.exists(self.path + 'manually_scaled.osim'):
-                    f.write(textwrap.fill(
-                        "You included a manually scaled model to compare against. That model has been copied into "
-                        "this folder as \"manually_scaled.osim\". You can use the automatically generated XML "
-                        "configuration files to run IK using your manual scaling as well. Here are the command-line "
-                        "commands you can run (FROM THE \"IK\" FOLDER, and not including the leading \"> \") to "
-                        "compare IK results for each trial:"))
-                    f.write("\n\n")
-                    for i in range(len(self.trialNames)):
-                        trialName = self.trialNames[i]
-                        f.write(" > opensim-cmd run-tool " + trialName +
-                                '_ik_on_manually_scaled_setup.xml\n')
-                        f.write("           # This will create a results file IK/" +
-                                trialName + '_ik_on_manual_scaling_by_opensim.mot\n')
-                    f.write("\n\n")
-
-                if self.fitDynamics and self.dynamicsInit is not None:
-                    f.write(textwrap.fill(
-                        "To re-run Inverse Dynamics using OpenSim, you can also use automatically generated XML "
-                        "configuration files. WARNING: Inverse Dynamics in OpenSim uses a different time-step "
-                        "definition to the one used in AddBiomechanics (AddBiomechanics uses semi-implicit Euler, "
-                        "OpenSim uses splines). This means that your OpenSim inverse dynamics results WILL NOT MATCH "
-                        "your AddBiomechanics results, and YOU SHOULD NOT EXPECT THEM TO. The following commands "
-                        "should work (FROM THE \"ID\" FOLDER, and not including the leading \"> \"):\n"))
-                    f.write("\n\n")
-                    for i in range(len(self.trialNames)):
-                        trialName = self.trialNames[i]
-                        timestamps = self.trialTimestamps[i]
-                        if len(self.trialDynamicsSegments[i]) > 1:
-                            for seg in range(len(self.trialDynamicsSegments[i])):
-                                begin, end = self.trialDynamicsSegments[i][seg]
-                                f.write(" > opensim-cmd run-tool " +
-                                        trialName + '_id_setup_segment_' + str(seg) + '.xml\n')
-                                f.write("           # This will create results on time range (" + str(
-                                    timestamps[begin]) + "s to " + str(timestamps[end]) + "s) in file ID/" +
-                                        trialName + '_osim_segment_' + str(seg) + '_id.sto\n')
-                        elif len(self.trialDynamicsSegments[i]) == 1:
-                            begin, end = self.trialDynamicsSegments[i][0]
-                            f.write(" > opensim-cmd run-tool " +
-                                    trialName + '_id_setup.xml\n')
-                            f.write("           # This will create results on time range (" + str(
-                                timestamps[begin]) + "s to " + str(timestamps[end]) + "s) in file ID/" +
-                                    trialName + '_osim_id.sto\n')
-                else:
-                    f.write(textwrap.fill(
-                        "To run Inverse Dynamics with OpenSim, you can also use automatically generated XML "
-                        "configuration files. WARNING: This AddBiomechanics run did not attempt to fit dynamics "
-                        "(you need to have GRF data and enable physics fitting in the web app), so the residuals will "
-                        "not be small and YOU SHOULD NOT EXPECT THEM TO BE. That being said, to run inverse dynamics "
-                        "the following commands should work (FROM THE \"ID\" FOLDER, and not including the "
-                        "leading \"> \"):\n"))
-                    f.write("\n\n")
-                    for i in range(len(self.trialNames)):
-                        trialName = self.trialNames[i]
-                        f.write(" > opensim-cmd run-tool " +
-                                trialName + '_id_setup.xml\n')
-                        f.write("           # This will create a results file ID/" +
-                                trialName + '_id.sto\n')
-                f.write("\n\n")
-                f.write(textwrap.fill(
-                    "The original unscaled model file is present in:"))
-                f.write("\n\n")
-                f.write("Models/unscaled_generic.osim")
-                f.write("\n\n")
-                f.write(textwrap.fill(
-                    "There is also an unscaled model, with markers moved to spots found by this tool, at:"))
-                f.write("\n\n")
-                f.write("Models/unscaled_but_with_optimized_markers.osim")
-            else:
-                f.write(textwrap.fill(
-                    "Because you chose to export MuJoCo and/or SDF files, we had to simplify the OpenSim skeleton we "
-                    "started out with (replacing <CustomJoint> objects with simpler joint types, etc). This means "
-                    "that the output is no longer compatible with OpenSim, and so the normal OpenSim files are not "
-                    "present. If you want the OpenSim files, please re-run AddBiomechanics with those options "
-                    "turned off"))
-            f.write("\n\n")
-            f.write(textwrap.fill(
-                "If you encounter errors, please submit a post to the AddBiomechanics user forum on SimTK.org\n:"))
-            f.write('\n\n')
-            f.write('   https://simtk.org/projects/addbiomechanics')
-
-        # 11.3. If requested, create the MuJoCo README file.
-        if self.exportMJCF:
-            with open(self.path + 'results/MuJoCo/README.txt', 'w') as f:
-                f.write(
-                    "*** This data was generated with AddBiomechanics (www.addbiomechanics.org) ***\n")
-                f.write(
-                    "AddBiomechanics was written by Keenon Werling <keenon@cs.stanford.edu>\n")
-                f.write("\n")
-                f.write(textwrap.fill(
-                    "Our automatic conversion to MuJoCo is in early beta! Bug reports are welcome at "
-                    "keenon@cs.stanford.edu."))
-                f.write("\n\n")
-                f.write(textwrap.fill(
-                    "This folder contains a MuJoCo skeleton (with simplified joints from the original OpenSim), "
-                    "and the joint positions over time for the skeleton."))
-                f.write("\n\n")
-                f.write(textwrap.fill(
-                    "The MuJoCo skeleton DOES NOT HAVE ANY COLLIDERS! It will fall straight through the ground. "
-                    "It's actually an open research question to approximate realistic foot-ground contact in physics "
-                    "engines. Instead of giving you pre-made foot colliders, you'll instead find the "
-                    "ground-reaction-force data, with the center-of-pressure, force direction, and torque between the "
-                    "feet and the ground throughout the trial in ID/*_grf.mot files. You can use that information in "
-                    "combination with the joint positions over time to develop your own foot colliders. Good luck!"))
-
-        # 11.4. If requested, create the SDF README file.
-        if self.exportSDF:
-            with open(self.path + 'results/SDF/README.txt', 'w') as f:
-                f.write(
-                    "*** This data was generated with AddBiomechanics (www.addbiomechanics.org) ***\n")
-                f.write(
-                    "AddBiomechanics was written by Keenon Werling <keenon@cs.stanford.edu>\n")
-                f.write("\n")
-                f.write(textwrap.fill(
-                    "Our automatic conversion to SDF is in early beta! Bug reports are welcome at "
-                    "keenon@cs.stanford.edu."))
-                f.write("\n\n")
-                f.write(textwrap.fill(
-                    "This folder contains a SDF skeleton that is compatible with PyBullet (with simplified joints "
-                    "from the original OpenSim), and the joint positions over time for the skeleton."))
-                f.write("\n\n")
-                f.write(textwrap.fill(
-                    "The SDF skeleton DOES NOT HAVE ANY COLLIDERS! It will fall straight through the ground. It's "
-                    "actually an open research question to approximate realistic foot-ground contact in physics "
-                    "engines. Instead of giving you pre-made foot colliders, you'll instead find the "
-                    "ground-reaction-force data, with the center-of-pressure, force direction, and torque between the "
-                    "feet and the ground throughout the trial in ID/*_grf.mot files. You can use that information in "
-                    "combination with the joint positions over time to develop your own foot colliders. Good luck!"))
-
-        # 11.5. Write out summary README files for individual trials.
-        for itrial, trialName in enumerate(self.trialNames):
-            timestamps = self.trialTimestamps[itrial]
-            trialProcessingResult = self.trialProcessingResults[itrial]
-            # 10.5.1. Marker fitting and inverse kinematics results.
-            with open(f'{self.path}/results/IK/{trialName}_ik_summary.txt', 'w') as f:
-                f.write('-' * len(trialName) + '--------------------------------------\n')
-                f.write(f'Trial {trialName}: Inverse Kinematics Summary\n')
-                f.write('-' * len(trialName) + '--------------------------------------\n')
-                f.write('\n')
-
-                f.write(textwrap.fill(
-                    "Automatic processing achieved the following marker errors, averaged over all frames of this "
-                    "trial:"))
-                f.write('\n\n')
-                markerRMSE = trialProcessingResult['autoAvgRMSE'] * 100
-                markerMax = trialProcessingResult['autoAvgMax'] * 100
-                f.write(f'  - Avg. Marker RMSE      = {markerRMSE:1.2f} cm\n')
-                f.write(f'  - Avg. Marker Max Error = {markerMax:.2f} cm\n')
-
-                if trialBadMarkers[trialName] > 0:
-                    f.write('\n')
-                    f.write('Markers with large root-mean-square error:\n')
-                    f.write('\n')
-                    for markerName, markerRMSE in trialProcessingResult['markerErrors']:
-                        if 100 * markerRMSE > badMarkerThreshold:
-                            f.write(f'  - WARNING: Marker {markerName} has RMSE = {100 * markerRMSE:.2f} cm!\n')
-
-                if len(trialWarnings[trialName]) > 0:
-                    f.write('\n')
-                    f.write(textwrap.fill(
-                        'The input data for the following markers were modified to enable automatic processing:'))
-                    f.write('\n\n')
-                    for warn in trialWarnings[trialName]:
-                        f.write(f'  - WARNING: {warn}.\n')
-
-                if len(self.trialJointWarnings[trialName]):
-                    f.write('\n')
-                    f.write(textwrap.fill(
-                        'The following model coordinates that hit joint limits during inverse kinematics:'))
-                    f.write('\n\n')
-                    for warn in self.trialJointWarnings[trialName]:
-                        f.write(f'  - WARNING: {warn}.\n')
-
-                if len(trialInfo[trialName]) > 0:
-                    f.write('\n')
-                    f.write(f'Additional information:\n')
-                    f.write('\n')
-                    for info in trialInfo[trialName]:
-                        f.write(f'  - INFO: {info}.\n')
-
-            # 11.5.1. Dynamics fitting and inverse dynamics results.
-            if self.fitDynamics and self.dynamicsInit is not None:
-                badDynamicsFrames = self.trialBadDynamicsFrames[itrial]
-                with open(f'{self.path}/results/ID/{trialName}_id_summary.txt', 'w') as f:
-                    f.write('-' * len(trialName) + '--------------------------------\n')
-                    f.write(f'Trial {trialName}: Inverse Dynamics Summary\n')
-                    f.write('-' * len(trialName) + '--------------------------------\n')
-                    f.write('\n')
-
-                    f.write(textwrap.fill(
-                        "Automatic processing reduced the residual loads needed for dynamic consistency to the "
-                        "following magnitudes, averaged over all frames of this trial:"))
-                    f.write('\n\n')
-                    residualForce = trialProcessingResult['linearResidual']
-                    residualTorque = trialProcessingResult['angularResidual']
-                    f.write(f'  - Avg. Residual Force   = {residualForce:1.2f} N\n')
-                    f.write(f'  - Avg. Residual Torque  = {residualTorque:1.2f} N-m\n')
-                    f.write('\n\n')
-
-                    numTotalFrames = len(self.dynamicsInit.missingGRFReason[itrial])
-                    numBadFrames = trialProcessingResult['numBadDynamicsFrames']
-                    if numBadFrames:
-                        f.write('Ground reaction force inconsistencies\n')
-                        f.write('=====================================\n')
-                        f.write(
-                            textwrap.fill(f'Ground reaction force inconsistencies were detected in {numBadFrames} out '
-                                          f'of {numTotalFrames} frames in this trial. See below for a breakdown of why '
-                                          f'these "bad" frames were detected.'))
-                        f.write('\n')
-
-                        reasonNumber = 1
-                        if 'measuredGrfZeroWhenAccelerationNonZero' in badDynamicsFrames:
-                            f.write('\n')
-                            f.write(f'{reasonNumber}. "Zero GRF, but non-zero acceleration."\n')
-                            f.write(f'   --------------------------------------\n')
-                            f.write(textwrap.indent(textwrap.fill(
-                                'No external ground reaction forces was present, but a non-zero whole-body '
-                                'acceleration was detected in the following frames:'), '   '))
-                            f.write('\n')
-                            frameRanges = get_consecutive_values(
-                                badDynamicsFrames['measuredGrfZeroWhenAccelerationNonZero'])
-                            for frames in frameRanges:
-                                if frames[0] is frames[-1]:
-                                    f.write(f'     - frame {frames[0]} (time = {timestamps[frames[0]]:.3f} s)\n')
-                                else:
-                                    f.write(f'     - frames {frames[0]}-{frames[-1]} '
-                                            f'(times = {timestamps[frames[0]]:.3f}-{timestamps[frames[-1]]:.3f} s)\n')
-                            reasonNumber += 1
-
-                        if 'unmeasuredExternalForceDetected' in badDynamicsFrames:
-                            f.write('\n')
-                            f.write(f'{reasonNumber}. "Zero acceleration, but non-zero GRF."\n')
-                            f.write(f'   --------------------------------------\n')
-                            f.write(textwrap.indent(textwrap.fill(
-                                'External ground reaction forces were present, but the whole-body acceleration was '
-                                'zero in the following frames:'), '   '))
-                            f.write('\n')
-                            frameRanges = get_consecutive_values(badDynamicsFrames['unmeasuredExternalForceDetected'])
-                            for frames in frameRanges:
-                                if frames[0] is frames[-1]:
-                                    f.write(f'     - frame {frames[0]} (time = {timestamps[frames[0]]:.3f} s)\n')
-                                else:
-                                    f.write(f'     - frames {frames[0]}-{frames[-1]} '
-                                            f'(times = {timestamps[frames[0]]:.3f}-{timestamps[frames[-1]]:.3f} s)\n')
-                            reasonNumber += 1
-
-                        if 'forceDiscrepancy' in badDynamicsFrames:
-                            f.write('\n')
-                            f.write(f'{reasonNumber}. "Foot not over a force plate."\n')
-                            f.write(f'   ------------------------------\n')
-                            f.write(textwrap.indent(textwrap.fill(
-                                'After optimizing the center-of-mass kinematics to match the observed ground reaction '
-                                'data, an unmeasured external force was still detected in the following frames:'),
-                                '   '))
-                            f.write('\n')
-                            frameRanges = get_consecutive_values(badDynamicsFrames['forceDiscrepancy'])
-                            for frames in frameRanges:
-                                if frames[0] is frames[-1]:
-                                    f.write(f'     - frame {frames[0]} (time = {timestamps[frames[0]]:.3f} s)\n')
-                                else:
-                                    f.write(f'     - frames {frames[0]}-{frames[-1]} '
-                                            f'(times = {timestamps[frames[0]]:.3f}-{timestamps[frames[-1]]:.3f} s)\n')
-                            reasonNumber += 1
-
-                        if 'torqueDiscrepancy' in badDynamicsFrames:
-                            f.write('\n')
-                            f.write(f'{reasonNumber}. "Unmeasured external torque."\n')
-                            f.write(f'   -----------------------------\n')
-                            f.write(textwrap.indent(textwrap.fill(
-                                'After optimizing the center-of-mass kinematics to match the observed ground reaction '
-                                'data, an unmeasured external torque was still detected in the following frames:'),
-                                '   '))
-                            f.write('\n')
-                            frameRanges = get_consecutive_values(badDynamicsFrames['torqueDiscrepancy'])
-                            for frames in frameRanges:
-                                if frames[0] is frames[-1]:
-                                    f.write(f'     - frame {frames[0]} (time = {timestamps[frames[0]]:.3f} s)\n')
-                                else:
-                                    f.write(f'     - frames {frames[0]}-{frames[-1]} '
-                                            f'(times = {timestamps[frames[0]]:.3f}-{timestamps[frames[-1]]:.3f} s)\n')
-                            reasonNumber += 1
-
-                        if 'notOverForcePlate' in badDynamicsFrames:
-                            f.write('\n')
-                            f.write(f'{reasonNumber}. "Foot not over a force plate."\n')
-                            f.write(f'   ------------------------------\n')
-                            f.write(textwrap.indent(textwrap.fill(
-                                'External ground reaction forces were present and the foot was detected '
-                                'to be penetrating the ground, but the foot was not located over any '
-                                'known force plate in the following frames:'), '   '))
-                            f.write('\n')
-                            frameRanges = get_consecutive_values(badDynamicsFrames['notOverForcePlate'])
-                            for frames in frameRanges:
-                                if frames[0] is frames[-1]:
-                                    f.write(f'     - frame {frames[0]} (time = {timestamps[frames[0]]:.3f} s)\n')
-                                else:
-                                    f.write(f'     - frames {frames[0]}-{frames[-1]} '
-                                            f'(times = {timestamps[frames[0]]:.3f}-{timestamps[frames[-1]]:.3f} s)\n')
-                            reasonNumber += 1
-
-                        if 'missingImpact' in badDynamicsFrames:
-                            f.write('\n')
-                            f.write(f'{reasonNumber}. "Missing foot-ground impact detected."\n')
-                            f.write(f'   --------------------------------------\n')
-                            f.write(textwrap.indent(textwrap.fill(
-                                'EXPERIMENTAL: The following frames had ground reaction force data removed using an '
-                                'impact detection algorithm in nimblephysics. If you receive this message, then we '
-                                'assume that you know what you are doing.'), '   '))
-                            f.write('\n')
-                            frameRanges = get_consecutive_values(badDynamicsFrames['missingImpact'])
-                            for frames in frameRanges:
-                                if frames[0] is frames[-1]:
-                                    f.write(f'     - frame {frames[0]} (time = {timestamps[frames[0]]:.3f} s)\n')
-                                else:
-                                    f.write(f'     - frames {frames[0]}-{frames[-1]} '
-                                            f'(times = {timestamps[frames[0]]:.3f}-{timestamps[frames[-1]]:.3f} s)\n')
-                            reasonNumber += 1
-
-                        if 'missingBlip' in badDynamicsFrames:
-                            f.write('\n')
-                            f.write(f'{reasonNumber}. "Missing ground reaction force \'blip\' detected."\n')
-                            f.write(f'   ------------------------------------------------\n')
-                            f.write(textwrap.indent(textwrap.fill(
-                                'Ground reaction forces were detected the following frames were preceded and followed '
-                                'by several frames of zero force data. Therefore, these \'blips\' in the data were '
-                                'removed:'), '   '))
-                            f.write('\n')
-                            frameRanges = get_consecutive_values(badDynamicsFrames['missingBlip'])
-                            for frames in frameRanges:
-                                if frames[0] is frames[-1]:
-                                    f.write(f'     - frame {frames[0]} (time = {timestamps[frames[0]]:.3f} s)\n')
-                                else:
-                                    f.write(f'     - frames {frames[0]}-{frames[-1]} '
-                                            f'(times = {timestamps[frames[0]]:.3f}-{timestamps[frames[-1]]:.3f} s)\n')
-                            reasonNumber += 1
-
-                        if 'shiftGRF' in badDynamicsFrames:
-                            f.write('\n')
-                            f.write(f'{reasonNumber}. "Shifted ground reaction force data."\n')
-                            f.write(f'   -------------------------------------\n')
-                            f.write(textwrap.indent(textwrap.fill(
-                                'The following frames were marked as having missing ground reaction force data due to '
-                                'shifting the force data to better match marker data. If you receive this message, '
-                                'then an error has occurred. '), '   '))
-                            f.write('\n')
-                            frameRanges = get_consecutive_values(badDynamicsFrames['shiftGRF'])
-                            for frames in frameRanges:
-                                if frames[0] is frames[-1]:
-                                    f.write(f'     - frame {frames[0]} (time = {timestamps[frames[0]]:.3f} s)\n')
-                                else:
-                                    f.write(f'     - frames {frames[0]}-{frames[-1]} '
-                                            f'(times = {timestamps[frames[0]]:.3f}-{timestamps[frames[-1]]:.3f} s)\n')
-                            reasonNumber += 1
-
-    def create_output_folder(self):
-
-        # 12. Create the output folder.
-        # -----------------------------
-
-        # 12.1. Move the results to the output folder.
-        shutil.move(self.path + 'results', self.path + self.output_name)
-        print('Zipping up OpenSim files...', flush=True)
-        shutil.make_archive(self.path + self.output_name, 'zip', self.path, self.output_name)
-        print('Finished outputting OpenSim files.', flush=True)
-
-        # 12.2. Write out the result summary JSON file.
-        print('Writing the _results.json file...', flush=True)
-        try:
-            with open(self.path + '_results.json', 'w') as f:
-                json.dump(self.processingResult, f)
-        except RuntimeError as e:
-            print('Had an error writing _results.json:', flush=True)
-            print(e, flush=True)
-
-        # 12.3. Generate final zip file.
-        print('Generated a final zip file at ' + self.path + self.output_name + '.zip.')
-        print('Done!', flush=True)
-
-
-def main():
-    # Process input arguments.
-    # ------------------------
-    print(sys.argv, flush=True)
-    if len(sys.argv) < 2:
-        raise RuntimeError('Must provide a path to a subject folder.')
-
-    # Subject folder path.
-    path = sys.argv[1]
-    if not path.endswith('/'):
-        path += '/'
-
-    # Output name.
-    output_name = sys.argv[2] if len(sys.argv) > 2 else 'osim_results'
-
-    # Subject href.
-    href = sys.argv[3] if len(sys.argv) > 3 else ''
-
-    # Construct the engine.
-    # ---------------------
-    engine = Engine(path=path,
-                    output_name=output_name,
-                    href=href)
-
-    # Run the pipeline.
-    # -----------------
-    try:
-        # Each method is automatically wrapped in a try-catch block so
-        # that the pipeline will continue running if an error occurs.
-        engine.validate_paths()
-        engine.parse_subject_json()
-        engine.load_model_files()
-        engine.configure_marker_fitter()
-        engine.preprocess_trials()
-        engine.run_marker_fitting()
-        if engine.fitDynamics:
-            engine.run_dynamics_fitting()
-        engine.write_result_files()
-        if engine.exportMoco:
-            engine.run_moco()
-        engine.generate_readme()
-        engine.create_output_folder()
-
-    except Error as e:
-        # If we failed, write a JSON file with the error information.
-        json_data = json.dumps(e.get_error_dict(), indent=4)
-        with open(engine.errors_json_path, "w") as json_file:
-            json_file.write(json_data)
-        # Return a non-zero exit code to tell the `mocap_server.py` that we failed, so it can write an ERROR flag
-        exit(1)
-
-
-if __name__ == "__main__":
-    main()+#!/usr/bin/python3
+"""
+engine.py
+---------
+Description: The main pipeline that servers as the "engine" for the AddBiomechanics data processing software.
+Author(s): Keenon Werling, Nicholas Bianco
+"""
+
+import sys
+import nimblephysics as nimble
+import os
+from nimblephysics.loader import absPath
+import json
+from typing import Any, Dict, List, Tuple
+import numpy as np
+import subprocess
+import shutil
+import textwrap
+import glob
+import traceback
+from plotting import plot_ik_results, plot_id_results, plot_marker_errors, plot_grf_data
+from helpers import detect_nonzero_force_segments, filter_nonzero_force_segments, get_consecutive_values, \
+                    reconcile_markered_and_nonzero_force_segments, detect_markered_segments, \
+                    fill_moco_template, run_moco_problem
+from exceptions import Error, PathError, SubjectConfigurationError, ModelFileError, TrialPreprocessingError, \
+                       MarkerFitterError, DynamicsFitterError, MocoError, WriteError
+
+# Global paths to the geometry and data folders.
+GEOMETRY_FOLDER_PATH = absPath('Geometry')
+DATA_FOLDER_PATH = absPath('../data')
+TEMPLATES_PATH = absPath('templates')
+
+
+# This metaclass wraps all methods in the Engine class with a try-except block, except for the __init__ method.
+class ExceptionHandlingMeta(type):
+    def __new__(cls, name, bases, attrs):
+        for attr_name, attr_value in attrs.items():
+            if attr_name == '__init__':
+                continue  # Skip __init__ method
+            if callable(attr_value):
+                attrs[attr_name] = cls.wrap_method(attr_value)
+        return super().__new__(cls, name, bases, attrs)
+
+    @staticmethod
+    def wrap_method(method):
+        def wrapper(*args, **kwargs):
+            try:
+                method(*args, **kwargs)
+            except Exception as e:
+                msg = f"Exception caught in {method.__name__}: {e}"
+                if method.__name__ == 'validate_paths':
+                    raise PathError(msg)
+                elif method.__name__ == 'parse_subject_json':
+                    raise SubjectConfigurationError(msg)
+                elif method.__name__ == 'load_model_files':
+                    raise ModelFileError(msg)
+                elif method.__name__ == 'configure_marker_fitter':
+                    raise MarkerFitterError(msg)
+                elif method.__name__ == 'preprocess_trials':
+                    raise TrialPreprocessingError(msg)
+                elif method.__name__ == 'run_marker_fitting':
+                    raise MarkerFitterError(msg)
+                elif method.__name__ == 'run_dynamics_fitting':
+                    raise DynamicsFitterError(msg)
+                elif method.__name__ == 'write_result_files':
+                    raise WriteError(msg)
+                elif method.__name__ == 'run_moco':
+                    raise MocoError(msg)
+                elif method.__name__ == 'generate_readme':
+                    raise WriteError(msg)
+                elif method.__name__ == 'create_output_folder':
+                    raise WriteError(msg)
+
+        return wrapper
+
+
+class Engine(metaclass=ExceptionHandlingMeta):
+    def __init__(self,
+                 path: str,
+                 output_name: str,
+                 href: str):
+
+        # 0. Initialize the engine.
+        # -------------------------
+
+        # 0.1. Basic inputs.
+        self.path = path
+        self.trialsFolderPath = self.path + 'trials/'
+        self.subject_json_path = self.path + '_subject.json'
+        self.errors_json_path = self.path + '_errors.json'
+        self.geometry_symlink_path = self.path + 'Geometry'
+        self.output_name = output_name
+        self.href = href
+        self.processingResult: Dict[str, Any] = {}
+
+        # 0.2. Subject pipeline parameters.
+        self.massKg = 68.0
+        self.heightM = 1.6
+        self.sex = 'unknown'
+        self.ageYears = -1
+        self.subjectTags = []
+        # TODO: load trial tags from trial.json files
+        self.trialTags = []
+        self.skeletonPreset = 'vicon'
+        self.exportSDF = False
+        self.exportMJCF = False
+        self.exportOSIM = True
+        self.exportMoco = False
+        self.ignoreJointLimits = False
+        self.residualsToZero = False
+        self.useReactionWheels = True
+        self.tuneResidualLoss = 1.0
+        self.shiftGRF = False
+        self.maxTrialsToSolveMassOver = 4
+        self.regularizeJointAcc = 0
+        self.dynamicsMarkerOffsets = False
+        self.dynamicsMarkerWeight = 50.0
+        self.dynamicsJointWeight = 0.01
+        self.dynamicsRegularizePoses = 0.01
+        self.ignoreFootNotOverForcePlate = False
+        self.disableDynamics = False
+        self.segmentTrials = True
+        self.minSegmentDuration = 0.05
+        self.mergeZeroForceSegmentsThreshold = 1.0
+        self.footBodyNames = ['calcn_l', 'calcn_r']
+        self.totalForce = 0.0
+        self.fitDynamics = False
+        self.skippedDynamicsReason = None
+
+        # 0.3. Shared data structures.
+        self.skeleton = None
+        self.markerSet = None
+        self.customOsim = None
+        self.goldOsim = None
+        self.simplified = None
+        self.trialNames = []
+        self.c3dFiles: Dict[str, nimble.biomechanics.C3D] = {}
+        self.trialForcePlates: List[List[nimble.biomechanics.ForcePlate]] = []
+        self.trialTimestamps: List[List[float]] = []
+        self.trialFramesPerSecond: List[int] = []
+        self.trialMarkerSet: Dict[str, List[str]] = {}
+        self.markerTrials = []
+        self.trialProcessingResults: List[Dict[str, Any]] = []
+        self.finalSkeleton = None
+        self.finalPoses = []
+        self.fitMarkers: Dict[str, Tuple[nimble.dynamics.BodyNode, np.ndarray]] = {}
+        self.finalMarkers: Dict[str, Tuple[nimble.dynamics.BodyNode, np.ndarray]] = {}
+        self.finalInverseDynamics = []
+        self.bodyMasses = []
+
+        # 0.4. Solvers.
+        self.markerFitter = None
+        self.dynamicsFitter = None
+        self.dynamicsInit = None
+
+        # 0.5. Outputs.
+        self.guessedTrackingMarkers = False
+        self.markerFitterResults = None
+        self.totalFrames = 0
+        self.trialErrorReports: List[str, nimble.biomechanics.MarkersErrorReport] = []
+        self.trialBadDynamicsFrames: List[Dict[str, List[int]]] = []
+        self.jointLimitsHits: Dict[str, int] = {}
+        self.trialJointWarnings: Dict[str, List[str]] = {}
+        self.trialDynamicsSegments: List[List[Tuple[int, int]]] = []
+
+    def validate_paths(self):
+
+        # 1. Validate all data input paths.
+        # ---------------------------------
+        # 1.1. Check that the Geometry folder exists.
+        if not os.path.exists(GEOMETRY_FOLDER_PATH):
+            raise IsADirectoryError('Geometry folder "' + GEOMETRY_FOLDER_PATH + '" does not exist.')
+
+        # 1.2. Symlink in Geometry, if it doesn't come with the folder, so we can load meshes for the visualizer.
+        if not os.path.exists(self.geometry_symlink_path):
+            os.symlink(GEOMETRY_FOLDER_PATH, self.geometry_symlink_path)
+
+        # 1.3. Get the subject JSON file path.
+        if not os.path.exists(self.subject_json_path):
+            raise FileNotFoundError('Subject JSON file "' + self.subject_json_path + '" does not exist.')
+
+        # 1.4. Check that the trials folder exists.
+        if not os.path.exists(self.trialsFolderPath):
+            raise IsADirectoryError('Trials folder "' + self.trialsFolderPath + '" does not exist.')
+
+    def parse_subject_json(self):
+
+        # 2. Read the subject parameters from the JSON file.
+        # --------------------------------------------------
+        with open(self.subject_json_path) as subj:
+            subjectJson = json.loads(subj.read())
+
+        if 'massKg' in subjectJson:
+            self.massKg = float(subjectJson['massKg'])
+        else:
+            raise RuntimeError('No mass specified for subject.')
+
+        if 'heightM' in subjectJson:
+            self.heightM = float(subjectJson['heightM'])
+        else:
+            raise RuntimeError('No height specified for subject.')
+
+        if 'ageYears' in subjectJson:
+            self.ageYears = float(subjectJson['ageYears'])
+
+        if 'subjectTags' in subjectJson:
+            self.subjectTags = subjectJson['subjectTags']
+
+        if 'sex' in subjectJson:
+            self.sex = subjectJson['sex']
+        else:
+            raise RuntimeError('No sex specified for subject.')
+
+        if 'skeletonPreset' in subjectJson:
+            self.skeletonPreset = subjectJson['skeletonPreset']
+        else:
+            raise RuntimeError('No skeletonPreset specified for subject.')
+
+        if 'exportSDF' in subjectJson:
+            self.exportSDF = subjectJson['exportSDF']
+
+        if 'exportMJCF' in subjectJson:
+            self.exportMJCF = subjectJson['exportMJCF']
+
+        # Only export OpenSim files if we're not exporting MJCF or SDF files, since they use incompatible skeletons.
+        self.exportOSIM = not (self.exportMJCF or self.exportSDF)
+
+        if 'exportMoco' in subjectJson:
+            self.exportMoco = subjectJson['exportMoco']
+
+        if 'ignoreJointLimits' in subjectJson:
+            self.ignoreJointLimits = subjectJson['ignoreJointLimits']
+
+        if 'residualsToZero' in subjectJson:
+            self.residualsToZero = subjectJson['residualsToZero']
+
+        if 'useReactionWheels' in subjectJson:
+            self.useReactionWheels = subjectJson['useReactionWheels']
+
+        if 'tuneResidualLoss' in subjectJson:
+            self.tuneResidualLoss = subjectJson['tuneResidualLoss']
+
+        if 'shiftGRF' in subjectJson:
+            self.shiftGRF = subjectJson['shiftGRF']
+
+        if 'maxTrialsToSolveMassOver' in subjectJson:
+            self.maxTrialsToSolveMassOver = subjectJson['maxTrialsToSolveMassOver']
+
+        if 'regularizeJointAcc' in subjectJson:
+            self.regularizeJointAcc = subjectJson['regularizeJointAcc']
+
+        if 'dynamicsMarkerOffsets' in subjectJson:
+            self.dynamicsMarkerOffsets = subjectJson['dynamicsMarkerOffsets']
+
+        if 'dynamicsMarkerWeight' in subjectJson:
+            self.dynamicsMarkerWeight = subjectJson['dynamicsMarkerWeight']
+
+        if 'dynamicsJointWeight' in subjectJson:
+            self.dynamicsJointWeight = subjectJson['dynamicsJointWeight']
+
+        if 'dynamicsRegularizePoses' in subjectJson:
+            self.dynamicsRegularizePoses = subjectJson['dynamicsRegularizePoses']
+
+        if 'ignoreFootNotOverForcePlate' in subjectJson:
+            self.ignoreFootNotOverForcePlate = subjectJson['ignoreFootNotOverForcePlate']
+
+        if 'disableDynamics' in subjectJson:
+            self.disableDynamics = subjectJson['disableDynamics']
+
+        if 'segmentTrials' in subjectJson:
+            self.segmentTrials = subjectJson['segmentTrials']
+
+        if 'minSegmentDuration' in subjectJson:
+            self.minSegmentDuration = subjectJson['minSegmentDuration']
+
+        if 'mergeZeroForceSegmentsThreshold' in subjectJson:
+            self.mergeZeroForceSegmentsThreshold = subjectJson['mergeZeroForceSegmentsThreshold']
+
+        if self.skeletonPreset == 'vicon' or self.skeletonPreset == 'cmu' or self.skeletonPreset == 'complete':
+            self.footBodyNames = ['calcn_l', 'calcn_r']
+        elif 'footBodyNames' in subjectJson:
+            self.footBodyNames = subjectJson['footBodyNames']
+
+    def load_model_files(self):
+
+        # 3. Load the unscaled OSIM file.
+        # -------------------------------
+        # 3.0. Check for if we're using a preset OpenSim model. Otherwise, use the custom one provided by the user.
+        if self.skeletonPreset == 'vicon':
+            shutil.copy(DATA_FOLDER_PATH + '/PresetSkeletons/Rajagopal2015_ViconPlugInGait.osim',
+                        self.path + 'unscaled_generic.osim')
+        elif self.skeletonPreset == 'cmu':
+            shutil.copy(DATA_FOLDER_PATH + '/PresetSkeletons/Rajagopal2015_CMUMarkerSet.osim',
+                        self.path + 'unscaled_generic.osim')
+        elif self.skeletonPreset == 'complete':
+            shutil.copy(DATA_FOLDER_PATH + '/PresetSkeletons/CompleteHumanModel.osim',
+                        self.path + 'unscaled_generic.osim')
+        else:
+            if self.skeletonPreset != 'custom':
+                print('Unrecognized skeleton preset "' + str(self.skeletonPreset) +
+                      '"! Behaving as though this is "custom"')
+            if not os.path.exists(self.path + 'unscaled_generic.osim'):
+                raise FileNotFoundError('We are using a custom OpenSim skeleton, but there is no unscaled_generic.osim '
+                                        'file present.')
+
+        # 3.1. Rationalize CustomJoint's in the OSIM file.
+        shutil.move(self.path + 'unscaled_generic.osim',
+                    self.path + 'unscaled_generic_raw.osim')
+        nimble.biomechanics.OpenSimParser.rationalizeJoints(self.path + 'unscaled_generic_raw.osim',
+                                                            self.path + 'unscaled_generic.osim')
+
+        # 3.2. Load the rational file.
+        self.customOsim: nimble.biomechanics.OpenSimFile = nimble.biomechanics.OpenSimParser.parseOsim(
+            self.path + 'unscaled_generic.osim')
+        self.customOsim.skeleton.autogroupSymmetricSuffixes()
+        if self.customOsim.skeleton.getBodyNode("hand_r") is not None:
+            self.customOsim.skeleton.setScaleGroupUniformScaling(
+                self.customOsim.skeleton.getBodyNode("hand_r"))
+        self.customOsim.skeleton.autogroupSymmetricPrefixes("ulna", "radius")
+
+        self.skeleton = self.customOsim.skeleton
+        self.markerSet = self.customOsim.markersMap
+
+        # 3.3. Output both SDF and MJCF versions of the skeleton.
+        if self.exportSDF or self.exportMJCF:
+            print('Simplifying OpenSim skeleton to prepare for writing other skeleton formats', flush=True)
+            mergeBodiesInto: Dict[str, str] = {'ulna_r': 'radius_r', 'ulna_l': 'radius_l'}
+            self.customOsim.skeleton.setPositions(
+                np.zeros(self.customOsim.skeleton.getNumDofs()))
+            self.simplified = self.customOsim.skeleton.simplifySkeleton(
+                self.customOsim.skeleton.getName(), mergeBodiesInto)
+            self.simplified.setPositions(np.zeros(self.simplified.getNumDofs()))
+            self.skeleton = self.simplified
+
+            simplifiedMarkers = {}
+            for key in self.markerSet:
+                simplifiedMarkers[key] = (self.simplified.getBodyNode(
+                    self.markerSet[key][0].getName()), self.markerSet[key][1])
+            self.markerSet = simplifiedMarkers
+
+        # 3.4. Load the hand-scaled OSIM file, if it exists.
+        self.goldOsim: nimble.biomechanics.OpenSimFile = None
+        if os.path.exists(self.path + 'manually_scaled.osim'):
+            self.goldOsim = nimble.biomechanics.OpenSimParser.parseOsim(
+                self.path + 'manually_scaled.osim')
+
+    def configure_marker_fitter(self):
+
+        # 5. Configure the MarkerFitter object.
+        # -------------------------------------
+        self.markerFitter = nimble.biomechanics.MarkerFitter(
+            self.skeleton, self.markerSet)
+        self.markerFitter.setInitialIKSatisfactoryLoss(1e-5)
+        self.markerFitter.setInitialIKMaxRestarts(150)
+        self.markerFitter.setIterationLimit(500)
+        self.markerFitter.setIgnoreJointLimits(self.ignoreJointLimits)
+
+        # 5.1. Set the tracking markers.
+        numAnatomicalMarkers = len(self.customOsim.anatomicalMarkers)
+        if numAnatomicalMarkers > 10:
+            self.markerFitter.setTrackingMarkers(self.customOsim.trackingMarkers)
+        else:
+            print(f'NOTE: The input *.osim file specified suspiciously few ({numAnatomicalMarkers} less than the '
+                  f'minimum 10) anatomical landmark markers (with <fixed>true</fixed>), so we will default '
+                  f'to treating all markers as anatomical except triad markers with the suffix "1", "2", or "3"',
+                  flush=True)
+            self.markerFitter.setTriadsToTracking()
+            self.guessedTrackingMarkers = True
+
+        # 5.2. Set default cost function weights.
+        self.markerFitter.setRegularizeAnatomicalMarkerOffsets(10.0)
+        self.markerFitter.setRegularizeTrackingMarkerOffsets(0.05)
+        self.markerFitter.setMinSphereFitScore(0.01)
+        self.markerFitter.setMinAxisFitScore(0.001)
+        self.markerFitter.setMaxJointWeight(1.0)
+
+    def preprocess_trials(self):
+
+        # 6. Preprocess the trials.
+        # -------------------------
+        # 6.1. Get the static trial, if it exists.
+        for trialName in os.listdir(self.trialsFolderPath):
+            if trialName == 'static':
+                staticMarkers = dict()
+                c3dFilePath = os.path.join(self.trialsFolderPath, 'static', 'markers.c3d')
+                trcFilePath = os.path.join(self.trialsFolderPath, 'static', 'markers.trc')
+                if os.path.exists(c3dFilePath):
+                    c3dFile: nimble.biomechanics.C3D = nimble.biomechanics.C3DLoader.loadC3D(
+                        c3dFilePath)
+                    nimble.biomechanics.C3DLoader.fixupMarkerFlips(c3dFile)
+                    self.markerFitter.autorotateC3D(c3dFile)
+                    staticMarkers.update(c3dFile.markerTimesteps[0])
+
+                elif os.path.exists(trcFilePath):
+                    trcFile: nimble.biomechanics.OpenSimTRC = nimble.biomechanics.OpenSimParser.loadTRC(
+                        trcFilePath)
+                    staticMarkers.update(trcFile.markerTimesteps[0])
+
+                # 6.1.1. Remove the upper arm markers.
+                # TODO include other upper body names
+                upperArmBodies = ['humerus', 'radius', 'ulna', 'hand']
+                markersToRemove = list()
+                for marker in staticMarkers.keys():
+                    if marker in self.markerSet:
+                        bodyName = self.markerSet[marker][0].getName()
+                        for upperArmBody in upperArmBodies:
+                            if upperArmBody in bodyName:
+                                markersToRemove.append(marker)
+
+                print('Removing upper arm markers from the static pose...')
+                for marker in markersToRemove:
+                    print(f'  --> {marker}')
+                    staticMarkers.pop(marker)
+
+                # 6.1.2. Set the static pose.
+                zeroPose = np.zeros(self.skeleton.getNumDofs())
+                self.markerFitter.setStaticTrial(staticMarkers, zeroPose)
+                self.markerFitter.setStaticTrialWeight(50.0)
+            else:
+                self.trialNames.append(trialName)
+
+        # 6.2. Process the non-"static" trials in the subject folder
+        itrial = 0
+        while itrial < len(self.trialNames):
+            numSegments = 1
+            trialName = self.trialNames[itrial]
+            trialPath = self.trialsFolderPath + trialName + '/'
+            trialProcessingResult: Dict[str, Any] = {}
+
+            # 6.2.1. Load the markers file.
+            c3dFilePath = trialPath + 'markers.c3d'
+            trcFilePath = trialPath + 'markers.trc'
+            if os.path.exists(c3dFilePath):
+                c3dFile: nimble.biomechanics.C3D = nimble.biomechanics.C3DLoader.loadC3D(
+                    c3dFilePath)
+                nimble.biomechanics.C3DLoader.fixupMarkerFlips(c3dFile)
+                self.markerFitter.autorotateC3D(c3dFile)
+                self.c3dFiles[trialName] = c3dFile
+                self.trialForcePlates.append(c3dFile.forcePlates)
+                self.trialTimestamps.append(c3dFile.timestamps)
+                self.trialFramesPerSecond.append(c3dFile.framesPerSecond)
+                self.trialMarkerSet[trialName] = c3dFile.markers
+                self.markerTrials.append(c3dFile.markerTimesteps)
+            elif os.path.exists(trcFilePath):
+                trcFile: nimble.biomechanics.OpenSimTRC = nimble.biomechanics.OpenSimParser.loadTRC(
+                    trcFilePath)
+                self.markerTrials.append(trcFile.markerTimesteps)
+                self.trialTimestamps.append(trcFile.timestamps)
+                self.trialFramesPerSecond.append(trcFile.framesPerSecond)
+                self.trialMarkerSet[trialName] = list(trcFile.markerLines.keys())
+                grfFilePath = trialPath + 'grf.mot'
+                self.ignoreFootNotOverForcePlate = True  # .mot files do not contain force plate geometry
+                if os.path.exists(grfFilePath):
+                    forcePlates: List[nimble.biomechanics.ForcePlate] = nimble.biomechanics.OpenSimParser.loadGRF(
+                        grfFilePath, trcFile.timestamps)
+                    self.trialForcePlates.append(forcePlates)
+                else:
+                    print('Warning: No ground reaction forces specified for ' + trialName)
+                    self.trialForcePlates.append([])
+            else:
+                print('ERROR: No marker files exist for trial ' + trialName + '. Checked both ' +
+                      c3dFilePath + ' and ' + trcFilePath + ', neither exist. Quitting.')
+                raise RuntimeError(f'No marker files exist for trial {trialName}. '
+                                   f'Checked both {c3dFilePath} and {trcFilePath}, but neither exist.')
+
+            self.trialProcessingResults.append(trialProcessingResult)
+
+            # 6.2.2. If ground reaction forces were provided, trim the marker and force data to the
+            # intersection of the time ranges between the two.
+            if len(self.trialForcePlates[itrial]) > 0 and not self.disableDynamics:
+                # Find the intersection of the time ranges between the marker and force data.
+                if self.trialTimestamps[itrial][0] <= self.trialForcePlates[itrial][0].timestamps[0]:
+                    newStartTime = self.trialForcePlates[itrial][0].timestamps[0]
+                else:
+                    newStartTime = self.trialTimestamps[itrial][0]
+
+                if self.trialTimestamps[itrial][-1] >= self.trialForcePlates[itrial][0].timestamps[-1]:
+                    newEndTime = self.trialForcePlates[itrial][0].timestamps[-1]
+                else:
+                    newEndTime = self.trialTimestamps[itrial][-1]
+
+                # Trim the force data.
+                for forcePlate in self.trialForcePlates[itrial]:
+                    forcePlate.trim(newStartTime, newEndTime)
+
+                # Trim the marker data.
+                numForceTimestamps = len(self.trialForcePlates[itrial][0].timestamps)
+                timestamps = np.array(self.trialTimestamps[itrial])
+                startTimeIndex = np.argmin(np.abs(timestamps - newStartTime))
+                endTimeIndex = startTimeIndex + numForceTimestamps
+                self.markerTrials[itrial] = self.markerTrials[itrial][startTimeIndex:endTimeIndex]
+                self.trialTimestamps[itrial] = self.trialTimestamps[itrial][startTimeIndex:endTimeIndex]
+
+                # Check that the marker and force data have the same length.
+                if len(self.trialTimestamps[itrial]) != len(self.trialForcePlates[itrial][0].timestamps):
+                    raise RuntimeError('Marker and force plate data have different lengths after trimming.')
+
+            # 6.2.3. Split the trial into individual segments where there is marker data and, if applicable, non-zero
+            # forces.
+            if self.segmentTrials:
+                print(f'Checking trial "{trialName}" for non-zero segments...')
+
+                # Find the markered segments.
+                markeredSegments = detect_markered_segments(self.trialTimestamps[itrial], self.markerTrials[itrial])
+
+                # Find the segments of the trial where there are non-zero forces.
+                nonzeroForceSegments = [[self.trialTimestamps[itrial][0], self.trialTimestamps[itrial][-1]]]
+                if len(self.trialForcePlates[itrial]) > 0 and not self.disableDynamics:
+                    totalLoad = np.zeros(len(self.trialForcePlates[itrial][0].timestamps))
+                    for itime in range(len(totalLoad)):
+                        totalForce = 0
+                        totalMoment = 0
+                        for forcePlate in self.trialForcePlates[itrial]:
+                            totalForce += np.linalg.norm(forcePlate.forces[itime])
+                            totalMoment += np.linalg.norm(forcePlate.moments[itime])
+                        totalLoad[itime] = totalForce + totalMoment
+
+                    nonzeroForceSegments = detect_nonzero_force_segments(self.trialForcePlates[itrial][0].timestamps,
+                                                                         totalLoad)
+                    if len(nonzeroForceSegments) == 0:
+                        print(f'WARNING: No non-zero force segments detected for trial "{self.trialNames[itrial]}". '
+                              f'We must now skip dynamics fitting for all trials...')
+                        self.disableDynamics = True
+                        self.fitDynamics = False
+                        self.skippedDynamicsReason = f'Force plates were provided and trial segmentation was ' \
+                                                     f'enabled, but trial "{self.trialNames[itrial]}" had zero ' \
+                                                     f'forces at all time points. '
+                        nonzeroForceSegments = [[self.trialTimestamps[itrial][0], self.trialTimestamps[itrial][-1]]]
+
+                    nonzeroForceSegments = filter_nonzero_force_segments(nonzeroForceSegments,
+                                                                         self.minSegmentDuration,
+                                                                         self.mergeZeroForceSegmentsThreshold)
+                    if len(nonzeroForceSegments) == 0:
+                        print(f'WARNING: No non-zero force segments left in trial "{self.trialNames[itrial]}"q after '
+                              f'filtering out segments shorter than {self.minSegmentDuration} seconds. '
+                              f'We must now skip dynamics fitting for all trials...')
+                        self.disableDynamics = True
+                        self.fitDynamics = False
+                        self.skippedDynamicsReason = f'Force plates were provided and trial segmentation was ' \
+                                                     f'enabled, but trial "{self.trialNames[itrial]}" had no ' \
+                                                     f'non-zero force segments longer than {self.minSegmentDuration} ' \
+                                                     f'seconds. '
+                        nonzeroForceSegments = [[self.trialTimestamps[itrial][0], self.trialTimestamps[itrial][-1]]]
+
+                # Find the intersection of the markered and non-zero force segments.
+                segments = reconcile_markered_and_nonzero_force_segments(self.trialTimestamps[itrial],
+                                                                         markeredSegments, nonzeroForceSegments)
+                numSegments = len(segments)
+
+                # Segment the trial.
+                print(f' --> {len(segments)} markered and non-zero force segment(s) found!')
+                if len(segments) > 1:
+                    print(f' --> Splitting trial "{trialName}" into {len(segments)} separate trials.')
+                else:
+                    print(f' --> Trimming trial "{trialName}" to markered and non-zero force range.')
+
+                baseTrialName = self.trialNames.pop(itrial)
+                baseForcePlates = self.trialForcePlates.pop(itrial)
+                baseTimestamps = self.trialTimestamps.pop(itrial)
+                baseFramesPerSecond = self.trialFramesPerSecond.pop(itrial)
+                baseMarkerSet = self.trialMarkerSet.pop(trialName)
+                baseMarkerTrial = self.markerTrials.pop(itrial)
+                segmentTrialNames = []
+                segmentForcePlates = []
+                segmentTimestamps = []
+                segmentFramesPerSecond = []
+                segmentMarkerTrials = []
+                for iseg, segment in enumerate(segments):
+                    # Segment time range.
+                    if len(segments) > 1:
+                        print(f' --> Segment {iseg + 1}: {segment[0]:1.2f} to {segment[1]:1.2f} s')
+                        trialSegmentName = f'{baseTrialName}_{iseg + 1}'
+                    else:
+                        print(f' --> Trimmed time range: {segment[0]:1.2f} to {segment[1]:1.2f} s')
+                        trialSegmentName = baseTrialName
+
+                    # Create a new trial name for this segment.
+                    segmentTrialNames.append(trialSegmentName)
+
+                    # Create a new set of force plates for this segment.
+                    forcePlates = []
+                    for forcePlate in baseForcePlates:
+                        forcePlateCopy = nimble.biomechanics.ForcePlate.copyForcePlate(forcePlate)
+                        forcePlateCopy.trim(segment[0], segment[1])
+                        forcePlates.append(forcePlateCopy)
+                    segmentForcePlates.append(forcePlates)
+
+                    # Create a new set of timestamps for this segment.
+                    timestamps = []
+                    for timestamp in baseTimestamps:
+                        if segment[0] <= timestamp <= segment[1]:
+                            timestamps.append(timestamp)
+                    segmentTimestamps.append(timestamps)
+
+                    # Create a new set of frames per second for this segment.
+                    segmentFramesPerSecond.append(baseFramesPerSecond)
+
+                    # Create a new marker set for this segment.
+                    self.trialMarkerSet[trialSegmentName] = baseMarkerSet
+
+                    # Create a new marker trial for this segment.
+                    markerTrial = []
+                    for itime, timestamp in enumerate(baseTimestamps):
+                        if segment[0] <= timestamp <= segment[1]:
+                            markerTrial.append(baseMarkerTrial[itime])
+                    segmentMarkerTrials.append(markerTrial)
+
+                # Insert the new segments into the list of trials.
+                self.trialNames[itrial:itrial] = segmentTrialNames
+                self.trialForcePlates[itrial:itrial] = segmentForcePlates
+                self.trialTimestamps[itrial:itrial] = segmentTimestamps
+                self.trialFramesPerSecond[itrial:itrial] = segmentFramesPerSecond
+                self.markerTrials[itrial:itrial] = segmentMarkerTrials
+
+                # If this trial is from a c3d file, then assign the original c3d file to the segments.
+                if os.path.exists(c3dFilePath):
+                    baseC3DFile = self.c3dFiles.pop(trialName)
+                    for iseg, segment in enumerate(nonzeroForceSegments):
+                        if len(nonzeroForceSegments) > 1:
+                            self.c3dFiles[f'{baseTrialName}_{iseg + 1}'] = baseC3DFile
+                        else:
+                            self.c3dFiles[baseTrialName] = baseC3DFile
+
+            # 6.2.4. If we didn't segment anything, numSegments is 1. Otherwise, we need to skip over the new "trials"
+            # that are actually just segments of the current trial.
+            itrial += numSegments
+
+        # 6.3. Check to see if any ground reaction forces are present in the loaded data. If so, we will attempt to
+        # fit dynamics later on in the pipeline. If not, we will skip dynamics fitting.
+        if not self.disableDynamics:
+            if len(self.trialForcePlates) == 0:
+                self.fitDynamics = False
+                print('ERROR: No force plate data provided! Dynamics fitting will be skipped...', flush=True)
+                self.skippedDynamicsReason = 'No force plate data was provided.'
+            else:
+                for forcePlateList in self.trialForcePlates:
+                    for forcePlate in forcePlateList:
+                        self.totalForce += sum([np.linalg.norm(f)
+                                                for f in forcePlate.forces])
+                self.fitDynamics = self.totalForce > 1e-10
+                if not self.fitDynamics:
+                    print('ERROR: Force plates had zero force data across all time stemps! '
+                          'Dynamics fitting will be skipped...', flush=True)
+                    self.skippedDynamicsReason = 'Force plates had zero force data across all time steps.'
+
+            if len(self.footBodyNames) == 0:
+                print('ERROR: No foot bodies were specified! Dynamics fitting will be skipped...', flush=True)
+                self.fitDynamics = False
+                self.skippedDynamicsReason = 'No foot bodies were specified.'
+
+    def run_marker_fitting(self):
+
+        # 7. Run marker fitting.
+        # ----------------------
+        print('Fitting trials ' + str(self.trialNames), flush=True)
+
+        # 7.1. Clean up the marker data.
+        for i in range(len(self.trialNames)):
+            print('Checking and repairing marker data quality on trial ' +
+                  str(self.trialNames[i]) + '. This can take a while, depending on trial length...', flush=True)
+            trialErrorReport = self.markerFitter.generateDataErrorsReport(
+                self.markerTrials[i], 1.0 / self.trialFramesPerSecond[i])
+            self.markerTrials[i] = trialErrorReport.markerObservationsAttemptedFixed
+            self.trialErrorReports.append(trialErrorReport)
+            hasEnoughMarkers = self.markerFitter.checkForEnoughMarkers(self.markerTrials[i])
+            self.totalFrames += len(self.markerTrials[i])
+            if not hasEnoughMarkers:
+                msg = f'There are fewer than 8 markers that show up in the OpenSim model and in trial ' \
+                      f'{self.trialNames[i]}. The markers in this trial are: ' \
+                      f'{str(self.trialMarkerSet[self.trialNames[i]])}'
+                raise RuntimeError(msg)
+
+        print('All trial markers have been cleaned up!', flush=True)
+
+        # 7.2. Create an anthropometric prior.
+        anthropometrics: nimble.biomechanics.Anthropometrics = nimble.biomechanics.Anthropometrics.loadFromFile(
+            DATA_FOLDER_PATH + '/ANSUR_metrics.xml')
+        cols = anthropometrics.getMetricNames()
+        cols.append('weightkg')
+        if self.sex == 'male':
+            gauss: nimble.math.MultivariateGaussian = nimble.math.MultivariateGaussian.loadFromCSV(
+                DATA_FOLDER_PATH + '/ANSUR_II_MALE_Public.csv',
+                cols,
+                0.001)  # mm -> m
+        elif self.sex == 'female':
+            gauss: nimble.math.MultivariateGaussian = nimble.math.MultivariateGaussian.loadFromCSV(
+                DATA_FOLDER_PATH + '/ANSUR_II_FEMALE_Public.csv',
+                cols,
+                0.001)  # mm -> m
+        else:
+            gauss: nimble.math.MultivariateGaussian = nimble.math.MultivariateGaussian.loadFromCSV(
+                DATA_FOLDER_PATH + '/ANSUR_II_BOTH_Public.csv',
+                cols,
+                0.001)  # mm -> m
+        observedValues = {
+            'stature': self.heightM,
+            'weightkg': self.massKg * 0.01,
+        }
+        gauss = gauss.condition(observedValues)
+        anthropometrics.setDistribution(gauss)
+        self.markerFitter.setAnthropometricPrior(anthropometrics, 0.1)
+        self.markerFitter.setExplicitHeightPrior(self.heightM, 0.1)
+        self.markerFitter.setRegularizePelvisJointsWithVirtualSpring(0.1)
+
+        # 7.3. Run the kinematics pipeline.
+        self.markerFitterResults: List[
+            nimble.biomechanics.MarkerInitialization] = self.markerFitter.runMultiTrialKinematicsPipeline(
+            self.markerTrials,
+            nimble.biomechanics.InitialMarkerFitParams()
+            .setMaxTrialsToUseForMultiTrialScaling(5)
+            .setMaxTimestepsToUseForMultiTrialScaling(4000),
+            150)
+
+        # 7.4. Set the masses based on the change in mass of the model.
+        unscaledSkeletonMass = self.skeleton.getMass()
+        massScaleFactor = self.massKg / unscaledSkeletonMass
+        print(f'Unscaled skeleton mass: {unscaledSkeletonMass}')
+        print(f'Mass scale factor: {massScaleFactor}')
+        self.bodyMasses = dict()
+        for ibody in range(self.skeleton.getNumBodyNodes()):
+            body = self.skeleton.getBodyNode(ibody)
+            body.setMass(body.getMass() * massScaleFactor)
+            self.bodyMasses[body.getName()] = body.getMass()
+
+        err_msg = (f'ERROR: expected final skeleton mass to equal {self.massKg} kg after scaling, '
+                   f'but the final mass is {self.skeleton.getMass()}')
+        np.testing.assert_almost_equal(self.skeleton.getMass(), self.massKg, err_msg=err_msg, decimal=4)
+
+        # 7.5. Check for any flipped markers, now that we've done a first pass
+        anySwapped = False
+        for i in range(len(self.trialNames)):
+            if self.markerFitter.checkForFlippedMarkers(self.markerTrials[i], self.markerFitterResults[i],
+                                                        self.trialErrorReports[i]):
+                anySwapped = True
+                self.markerTrials[i] = self.trialErrorReports[i].markerObservationsAttemptedFixed
+
+        if anySwapped:
+            print("******** Unfortunately, it looks like some markers were swapped in the uploaded data, "
+                  "so we have to run the whole pipeline again with unswapped markers. ********",
+                  flush=True)
+            self.markerFitterResults = self.markerFitter.runMultiTrialKinematicsPipeline(
+                self.markerTrials,
+                nimble.biomechanics.InitialMarkerFitParams()
+                .setMaxTrialsToUseForMultiTrialScaling(5)
+                .setMaxTimestepsToUseForMultiTrialScaling(4000),
+                150)
+
+        self.skeleton.setGroupScales(self.markerFitterResults[0].groupScales)
+        self.fitMarkers = self.markerFitterResults[0].updatedMarkerMap
+
+        # 7.6. Set up some interchangeable data structures, so that we can write out the results using the same code,
+        # regardless of whether we used dynamics or not
+        self.finalSkeleton = self.skeleton
+        self.finalPoses = [result.poses for result in self.markerFitterResults]
+        self.finalMarkers = self.fitMarkers
+
+    def run_dynamics_fitting(self):
+
+        # 8. Run dynamics fitting.
+        # ------------------------
+        print('Fitting dynamics...', flush=True)
+
+        # 8.1. Construct a DynamicsFitter object.
+        footBodies = []
+        for name in self.footBodyNames:
+            foot = self.finalSkeleton.getBodyNode(name)
+            if foot is None:
+                raise RuntimeError(f'Foot "{str(name)}" not found in skeleton! Cannot run dynamics fitting.')
+            footBodies.append(self.finalSkeleton.getBodyNode(name))
+
+        self.finalSkeleton.setGravity([0, -9.81, 0])
+        self.dynamicsFitter = nimble.biomechanics.DynamicsFitter(
+            self.finalSkeleton, footBodies, self.customOsim.trackingMarkers)
+
+        # 8.2. Initialize the dynamics fitting problem.
+        self.dynamicsInit: nimble.biomechanics.DynamicsInitialization = \
+            nimble.biomechanics.DynamicsFitter.createInitialization(
+                self.finalSkeleton,
+                self.markerFitterResults,
+                self.customOsim.trackingMarkers,
+                footBodies,
+                self.trialForcePlates,
+                self.trialFramesPerSecond,
+                self.markerTrials)
+        self.dynamicsFitter.estimateFootGroundContacts(self.dynamicsInit,
+                                                       ignoreFootNotOverForcePlate=self.ignoreFootNotOverForcePlate)
+        print("Initial mass: " +
+              str(self.finalSkeleton.getMass()) + " kg", flush=True)
+        print("What we'd expect average ~GRF to be (Mass * 9.8): " +
+              str(self.finalSkeleton.getMass() * 9.8) + " N", flush=True)
+        secondPair = self.dynamicsFitter.computeAverageRealForce(self.dynamicsInit)
+        print("Avg Force: " + str(secondPair[0]) + " N", flush=True)
+        print("Avg Torque: " + str(secondPair[1]) + " Nm", flush=True)
+
+        self.dynamicsFitter.addJointBoundSlack(self.finalSkeleton, 0.1)
+
+        # We don't actually want to do this. This pushes the state away from the initial state
+        # if it near bounds, on the theory that this will lead to easier initialization with
+        # an interior-point solver (since we won't be pushed so far in early iterations). The
+        # cost seems to be greater than the reward, though.
+        # dynamicsFitter.boundPush(dynamicsInit)
+
+        self.dynamicsFitter.smoothAccelerations(self.dynamicsInit)
+        detectUnmeasuredTorque = not self.useReactionWheels
+        initializeSuccess = self.dynamicsFitter.timeSyncAndInitializePipeline(
+            self.dynamicsInit,
+            useReactionWheels=self.useReactionWheels,
+            shiftGRF=self.shiftGRF,
+            maxShiftGRF=4,
+            iterationsPerShift=20,
+            maxTrialsToSolveMassOver=self.maxTrialsToSolveMassOver,
+            avgPositionChangeThreshold=0.20,
+            avgAngularChangeThreshold=0.20,
+            reoptimizeTrackingMarkers=True,
+            reoptimizeAnatomicalMarkers=self.dynamicsMarkerOffsets,
+            detectUnmeasuredTorque=detectUnmeasuredTorque
+        )
+
+        # 8.3. If initialization succeeded, we will proceed with the bilevel optimization.
+        if initializeSuccess:
+            goodFramesCount = 0
+            totalFramesCount = 0
+            for trialMissingGRF in self.dynamicsInit.probablyMissingGRF:
+                goodFramesCount += sum(
+                    [0 if missing else 1 for missing in trialMissingGRF])
+                totalFramesCount += len(trialMissingGRF)
+            badFramesCount = totalFramesCount - goodFramesCount
+            print('Detected missing/bad GRF data on ' + str(badFramesCount) + '/' + str(
+                totalFramesCount) + ' frames',
+                  flush=True)
+            if goodFramesCount == 0:
+                print('ERROR: we have no good frames of GRF data left after filtering out suspicious GRF '
+                      'frames. This probably means input GRF data is badly miscalibrated with respect to '
+                      'marker data (maybe they are in different coordinate frames?), or there are unmeasured '
+                      'external forces acting on your subject. Aborting the physics fitter!', flush=True)
+                self.fitDynamics = False
+            else:
+                # Run an optimization to figure out the model parameters
+                self.dynamicsFitter.setIterationLimit(200)
+                self.dynamicsFitter.setLBFGSHistoryLength(20)
+                self.dynamicsFitter.runIPOPTOptimization(
+                    self.dynamicsInit,
+                    nimble.biomechanics.DynamicsFitProblemConfig(
+                        self.finalSkeleton)
+                    .setDefaults(True)
+                    .setResidualWeight(1e-2 * self.tuneResidualLoss)
+                    .setMaxNumTrials(self.maxTrialsToSolveMassOver)
+                    .setConstrainResidualsZero(False)
+                    .setIncludeMasses(True)
+                    .setMaxNumBlocksPerTrial(20)
+                    # .setIncludeInertias(True)
+                    # .setIncludeCOMs(True)
+                    # .setIncludeBodyScales(True)
+                    .setIncludeMarkerOffsets(self.dynamicsMarkerOffsets)
+                    .setIncludePoses(True)
+                    .setJointWeight(self.dynamicsJointWeight)
+                    .setMarkerWeight(self.dynamicsMarkerWeight)
+                    .setRegularizePoses(self.dynamicsRegularizePoses)
+                    .setRegularizeJointAcc(self.regularizeJointAcc))
+
+                # Now re-run a position-only optimization on every trial in the dataset
+                for trial in range(len(self.dynamicsInit.poseTrials)):
+                    if len(self.dynamicsInit.probablyMissingGRF[trial]) < 1000:
+                        self.dynamicsFitter.setIterationLimit(200)
+                        self.dynamicsFitter.setLBFGSHistoryLength(20)
+                    elif len(self.dynamicsInit.probablyMissingGRF[trial]) < 5000:
+                        self.dynamicsFitter.setIterationLimit(100)
+                        self.dynamicsFitter.setLBFGSHistoryLength(15)
+                    else:
+                        self.dynamicsFitter.setIterationLimit(50)
+                        self.dynamicsFitter.setLBFGSHistoryLength(3)
+                    self.dynamicsFitter.runIPOPTOptimization(
+                        self.dynamicsInit,
+                        nimble.biomechanics.DynamicsFitProblemConfig(
+                            self.finalSkeleton)
+                        .setDefaults(True)
+                        .setOnlyOneTrial(trial)
+                        .setResidualWeight(1e-2 * self.tuneResidualLoss)
+                        .setConstrainResidualsZero(False)
+                        .setIncludeMarkerOffsets(self.dynamicsMarkerOffsets)
+                        .setIncludePoses(True)
+                        .setJointWeight(self.dynamicsJointWeight)
+                        .setMarkerWeight(self.dynamicsMarkerWeight)
+                        .setRegularizePoses(self.dynamicsRegularizePoses)
+                        .setRegularizeJointAcc(self.regularizeJointAcc))
+
+                # Specifically optimize to 0-ish residuals, if user requests it
+                if self.residualsToZero:
+                    for trial in range(len(self.dynamicsInit.poseTrials)):
+                        originalTrajectory = self.dynamicsInit.poseTrials[trial].copy()
+                        previousTotalResidual = np.inf
+                        for i in range(100):
+                            # this holds the mass constant, and re-jigs the trajectory to try to get
+                            # the angular ACC's to match more closely what was actually observed
+                            pair = self.dynamicsFitter.zeroLinearResidualsAndOptimizeAngular(
+                                self.dynamicsInit,
+                                trial,
+                                originalTrajectory,
+                                previousTotalResidual,
+                                i,
+                                useReactionWheels=self.useReactionWheels,
+                                weightLinear=1.0,
+                                weightAngular=0.5,
+                                regularizeLinearResiduals=0.1,
+                                regularizeAngularResiduals=0.1,
+                                regularizeCopDriftCompensation=1.0,
+                                maxBuckets=150)
+                            previousTotalResidual = pair[1]
+
+                        self.dynamicsFitter.recalibrateForcePlates(
+                            self.dynamicsInit, trial)
+
+        else:
+            print('WARNING: Unable to minimize residual moments below the desired threshold. Skipping '
+                  'body mass optimization and final bilevel optimization problem.', flush=True)
+
+        # 8.4. Apply results to skeleton and check physical consistency.
+        self.dynamicsFitter.applyInitToSkeleton(self.finalSkeleton, self.dynamicsInit)
+        self.dynamicsFitter.computePerfectGRFs(self.dynamicsInit)
+        self.dynamicsFitter.checkPhysicalConsistency(
+            self.dynamicsInit, maxAcceptableErrors=1e-3, maxTimestepsToTest=25)
+
+        # 8.5. Report the dynamics fitting results.
+        print("Avg Marker RMSE: " +
+              str(self.dynamicsFitter.computeAverageMarkerRMSE(self.dynamicsInit) * 100) + "cm", flush=True)
+        pair = self.dynamicsFitter.computeAverageResidualForce(self.dynamicsInit)
+        print(f'Avg Residual Force: {pair[0]} N ({(pair[0] / secondPair[0] if secondPair[0] != 0 else 1.0) * 100}% of original {secondPair[0]} N)',
+              flush=True)
+        print(f'Avg Residual Torque: {pair[1]} Nm ({(pair[1] / secondPair[1] if secondPair[1] != 0 else 1.0) * 100}% of original {secondPair[1]} Nm)',
+              flush=True)
+        print("Avg CoP movement in 'perfect' GRFs: " +
+              str(self.dynamicsFitter.computeAverageCOPChange(self.dynamicsInit)) + " m", flush=True)
+        print("Avg force change in 'perfect' GRFs: " +
+              str(self.dynamicsFitter.computeAverageForceMagnitudeChange(self.dynamicsInit)) + " N", flush=True)
+
+        # 8.6. Store the dynamics fitting results in the shared data structures.
+        for trial in range(len(self.dynamicsInit.poseTrials)):
+            self.finalInverseDynamics.append(
+                self.dynamicsFitter.computeInverseDynamics(self.dynamicsInit, trial))
+            pair = self.dynamicsFitter.computeAverageTrialResidualForce(
+                self.dynamicsInit, trial)
+            self.trialProcessingResults[trial]['linearResidual'] = pair[0]
+            self.trialProcessingResults[trial]['angularResidual'] = pair[1]
+
+            badDynamicsFrames: Dict[str, List[int]] = {}
+            numBadDynamicsFrames = 0
+            for iframe, reason in enumerate(self.dynamicsInit.missingGRFReason[trial]):
+                if reason.name not in badDynamicsFrames:
+                    badDynamicsFrames[reason.name] = []
+                badDynamicsFrames[reason.name].append(iframe)
+                if not reason.name == 'notMissingGRF':
+                    numBadDynamicsFrames += 1
+
+            self.trialProcessingResults[trial]['numBadDynamicsFrames'] = numBadDynamicsFrames
+            self.trialBadDynamicsFrames.append(badDynamicsFrames)
+
+        self.finalPoses = self.dynamicsInit.poseTrials
+        self.finalMarkers = self.dynamicsInit.updatedMarkerMap
+        self.trialForcePlates = self.dynamicsInit.forcePlateTrials
+
+    def write_result_files(self):
+
+        # 9. Write out the result files.
+        # -----------------------------
+        print('Writing the result files...', flush=True)
+
+        # 9.1. Create result directories.
+        if not os.path.exists(self.path + 'results'):
+            os.mkdir(self.path + 'results')
+        if not os.path.exists(self.path + 'results/IK'):
+            os.mkdir(self.path + 'results/IK')
+        if not os.path.exists(self.path + 'results/ID'):
+            os.mkdir(self.path + 'results/ID')
+        if not os.path.exists(self.path + 'results/C3D'):
+            os.mkdir(self.path + 'results/C3D')
+        if not os.path.exists(self.path + 'results/Models'):
+            os.mkdir(self.path + 'results/Models')
+        if self.exportMJCF and not os.path.exists(self.path + 'results/MuJoCo'):
+            os.mkdir(self.path + 'results/MuJoCo')
+        if self.exportSDF and not os.path.exists(self.path + 'results/SDF'):
+            os.mkdir(self.path + 'results/SDF')
+        if not os.path.exists(self.path + 'results/MarkerData'):
+            os.mkdir(self.path + 'results/MarkerData')
+        shutil.copyfile(self.path + 'unscaled_generic.osim', self.path +
+                        'results/Models/unscaled_generic.osim')
+
+        # 9.2. Adjust marker locations.
+        print('Adjusting marker locations on scaled OpenSim file', flush=True)
+        bodyScalesMap: Dict[str, np.ndarray] = {}
+        for i in range(self.finalSkeleton.getNumBodyNodes()):
+            bodyNode: nimble.dynamics.BodyNode = self.finalSkeleton.getBodyNode(i)
+            # Now that we adjust the markers BEFORE we rescale the body, we don't want to rescale the marker locations
+            # at all.
+            bodyScalesMap[bodyNode.getName()] = [1, 1, 1]
+        markerOffsetsMap: Dict[str, Tuple[str, np.ndarray]] = {}
+        markerNames: List[str] = []
+        for k in self.finalMarkers:
+            v = self.finalMarkers[k]
+            markerOffsetsMap[k] = (v[0].getName(), v[1])
+            markerNames.append(k)
+        nimble.biomechanics.OpenSimParser.moveOsimMarkers(
+            self.path + 'unscaled_generic.osim', bodyScalesMap, markerOffsetsMap,
+            self.path + 'results/Models/unscaled_but_with_optimized_markers.osim')
+
+        # 9.3. Write the XML instructions for the OpenSim scaling tool
+        nimble.biomechanics.OpenSimParser.saveOsimScalingXMLFile(
+            'optimized_scale_and_markers',
+            self.finalSkeleton,
+            self.massKg,
+            self.heightM,
+            'Models/unscaled_but_with_optimized_markers.osim',
+            'Unassigned',
+            'Models/optimized_scale_and_markers.osim',
+            self.path + 'results/Models/rescaling_setup.xml')
+
+        # 9.4. Call the OpenSim scaling tool
+        command = f'cd {self.path}results && opensim-cmd run-tool {self.path}results/Models/rescaling_setup.xml'
+        print('Scaling OpenSim files: ' + command, flush=True)
+        with subprocess.Popen(command, shell=True, stdout=subprocess.PIPE) as p:
+            p.wait()
+        # Delete the OpenSim log from running the scale tool
+        if os.path.exists(self.path + 'results/opensim.log'):
+            os.remove(self.path + 'results/opensim.log')
+
+        # 9.5. Overwrite the inertia properties of the resulting OpenSim skeleton file
+        if self.fitDynamics and self.dynamicsInit is not None:
+            nimble.biomechanics.OpenSimParser.replaceOsimInertia(
+                self.path + 'results/Models/optimized_scale_and_markers.osim',
+                self.finalSkeleton,
+                self.path + 'results/Models/final.osim')
+        else:
+            shutil.copyfile(self.path + 'results/Models/optimized_scale_and_markers.osim',
+                            self.path + 'results/Models/final.osim')
+
+        # 9.6. Initialize dictionaries for storing the joint limits hits.
+        dofNames: List[str] = []
+        for i in range(self.finalSkeleton.getNumDofs()):
+            dofNames.append(self.finalSkeleton.getDofByIndex(i).getName())
+            self.jointLimitsHits[self.finalSkeleton.getDofByIndex(i).getName()] = 0
+
+        # 9.7. If we ran dynamics fitting, write the subject to disk.
+        if self.fitDynamics and self.dynamicsInit is not None:
+            notes: str = 'Generated by AddBiomechanics'
+            outputPath: str = self.path + 'subject.bin'
+            if self.output_name is not None:
+                outputPath: str = self.path + self.output_name + '.bin'
+            self.dynamicsFitter.writeSubjectOnDisk(
+                outputPath,
+                self.path + 'results/Models/final.osim',
+                self.dynamicsInit,
+                self.sex,
+                self.massKg,
+                self.heightM,
+                self.ageYears,
+                False,
+                self.trialNames,
+                self.subjectTags,
+                self.trialTags,
+                self.href,
+                notes)
+
+        # 9.8. If requested, export the skeleton to MuJoCo and/or SDF.
+        if self.exportSDF or self.exportMJCF:
+            print('Deleting OpenSim model outputs, since we cannot export OpenSim models when using a simplified '
+                  'skeleton.', flush=True)
+            # Get a list of all the file paths that ends with .osim from the Models
+            modelList = glob.glob(self.path + 'results/Models/*')
+            # Iterate over the list of filepaths and remove each file.
+            for filePath in modelList:
+                try:
+                    os.remove(filePath)
+                except RuntimeError:
+                    print("Error while deleting Model file: ", filePath)
+
+            if self.exportSDF:
+                print('Writing an SDF version of the skeleton', flush=True)
+                nimble.utils.SdfParser.writeSkeleton(
+                    self.path + 'results/SDF/model.sdf', self.simplified)
+            if self.exportMJCF:
+                print('Writing a MuJoCo version of the skeleton', flush=True)
+                nimble.utils.MJCFExporter.writeSkeleton(
+                    self.path + 'results/MuJoCo/model.xml', self.simplified)
+
+        # 9.9. Write the results to disk.
+        for i in range(len(self.trialNames)):
+            # 9.9.1. Get the data for the current trial.
+            poses = self.finalPoses[i]
+            forces = self.finalInverseDynamics[i] if i < len(
+                self.finalInverseDynamics) else None
+            trialName = self.trialNames[i]
+            c3dFile = self.c3dFiles[trialName] if trialName in self.c3dFiles else None
+            forcePlates = self.trialForcePlates[i]
+            framesPerSecond = self.trialFramesPerSecond[i]
+            timestamps = self.trialTimestamps[i]
+            markerTimesteps = self.markerTrials[i]
+            trialProcessingResult = self.trialProcessingResults[i]
+            trialPath = self.path + 'trials/' + trialName + '/'
+
+            # 9.9.2. Store the marker errors.
+            resultIK: nimble.biomechanics.IKErrorReport = nimble.biomechanics.IKErrorReport(
+                self.finalSkeleton, self.fitMarkers, poses, markerTimesteps)
+            trialProcessingResult['autoAvgRMSE'] = resultIK.averageRootMeanSquaredError
+            trialProcessingResult['autoAvgMax'] = resultIK.averageMaxError
+            trialProcessingResult['markerErrors'] = resultIK.getSortedMarkerRMSE()
+
+            print('Saving trial ' + str(trialName) + ' results', flush=True)
+            print('auto scaled average RMSE m: ' +
+                  str(resultIK.averageRootMeanSquaredError), flush=True)
+            print('auto scaled average max m: ' +
+                  str(resultIK.averageMaxError), flush=True)
+
+            # 9.9.3. Load the gold standard inverse kinematics solution, if it exists.
+            goldMot: nimble.biomechanics.OpenSimMot = None
+            if os.path.exists(trialPath + 'manual_ik.mot') and self.goldOsim is not None:
+                if c3dFile is not None:
+                    goldMot = nimble.biomechanics.OpenSimParser.loadMotAtLowestMarkerRMSERotation(
+                        self.goldOsim, trialPath + 'manual_ik.mot', c3dFile)
+                else:
+                    goldMot = nimble.biomechanics.OpenSimParser.loadMot(
+                        self.goldOsim.skeleton, trialPath + 'manual_ik.mot')
+
+                shutil.copyfile(trialPath + 'manual_ik.mot', self.path +
+                                'results/IK/' + trialName + '_manual_scaling_ik.mot')
+                nimble.biomechanics.OpenSimParser.saveOsimInverseKinematicsXMLFile(
+                    trialName,
+                    markerNames,
+                    '../Models/manually_scaled.osim',
+                    f'../MarkerData/{trialName}.trc',
+                    f'{trialName}_ik_on_manual_scaling_by_opensim.mot',
+                    f'{self.path}results/IK/{trialName}_ik_on_manually_scaled_setup.xml')
+
+                originalIK: nimble.biomechanics.IKErrorReport = nimble.biomechanics.IKErrorReport(
+                    self.goldOsim.skeleton, self.goldOsim.markersMap, goldMot.poses, markerTimesteps)
+                print('manually scaled average RMSE cm: ' +
+                      str(originalIK.averageRootMeanSquaredError), flush=True)
+                print('manually scaled average max cm: ' +
+                      str(originalIK.averageMaxError), flush=True)
+                trialProcessingResult['goldAvgRMSE'] = originalIK.averageRootMeanSquaredError
+                trialProcessingResult['goldAvgMax'] = originalIK.averageMaxError
+
+            # 9.9.4. Write out the result summary JSON
+            print('Writing JSON result to ' + trialPath + '_results.json', flush=True)
+            with open(trialPath + '_results.json', 'w') as f:
+                json.dump(trialProcessingResult, f)
+
+            # 9.9.5. Write out the result data files.
+            # Write out the inverse kinematics results,
+            ik_fpath = f'{self.path}/results/IK/{trialName}_ik.mot'
+            print(f'Writing OpenSim {ik_fpath} file, shape={str(poses.shape)}', flush=True)
+            nimble.biomechanics.OpenSimParser.saveMot(self.finalSkeleton, ik_fpath, timestamps, poses)
+
+            # Write the inverse dynamics results.
+            id_fpath = f'{self.path}/results/ID/{trialName}_id.sto'
+            if forces is not None:
+                nimble.biomechanics.OpenSimParser.saveIDMot(
+                    self.finalSkeleton, id_fpath, timestamps, forces)
+
+            # Write out the marker errors.
+            marker_errors_fpath = f'{self.path}/results/IK/{trialName}_marker_errors.csv'
+            resultIK.saveCSVMarkerErrorReport(marker_errors_fpath)
+
+            # Write out the marker trajectories.
+            markers_fpath = f'{self.path}/results/MarkerData/{trialName}.trc'
+            nimble.biomechanics.OpenSimParser.saveTRC(
+                markers_fpath, timestamps, markerTimesteps)
+
+            # Write out the C3D file.
+            c3d_fpath = f'{self.path}/results/C3D/{trialName}.c3d'
+            if c3dFile is not None:
+                shutil.copyfile(trialPath + 'markers.c3d', c3d_fpath)
+
+            # 9.9.6. Export setup files for OpenSim InverseKinematics.
+            if self.exportOSIM:
+                # Save OpenSim setup files to make it easy to (re)run IK and ID on the results in OpenSim
+                nimble.biomechanics.OpenSimParser.saveOsimInverseKinematicsXMLFile(
+                    trialName,
+                    markerNames,
+                    '../Models/optimized_scale_and_markers.osim',
+                    f'../MarkerData/{trialName}.trc',
+                    f'{trialName}_ik_by_opensim.mot',
+                    f'{self.path}results/IK/{trialName}_ik_setup.xml')
+
+            # 9.9.7. Write out the inverse dynamics files.
+            grf_fpath = f'{self.path}/results/ID/{trialName}_grf.mot'
+            grf_raw_fpath = f'{self.path}/results/ID/{trialName}_grf_raw.mot'
+            if self.fitDynamics and self.dynamicsInit is not None:
+                # Run through the list of timesteps, looking for windows of time where we have GRF data.
+                # Trim the leading and trailing frames from these windows, because those don't fit by
+                # AddBiomechanics finite differencing.
+                dynamicsSegments: List[Tuple[int, int]] = []
+                lastUnobservedTimestep = -1
+                lastWasObserved = False
+                for t in range(len(self.dynamicsInit.probablyMissingGRF[i])):
+                    if self.dynamicsInit.probablyMissingGRF[i][t]:
+                        if lastWasObserved:
+                            if lastUnobservedTimestep + 2 < t - 1:
+                                dynamicsSegments.append(
+                                    (lastUnobservedTimestep + 2, t - 1))
+                        lastWasObserved = False
+                        lastUnobservedTimestep = t
+                    else:
+                        lastWasObserved = True
+                if lastWasObserved:
+                    if lastUnobservedTimestep + 2 < len(self.dynamicsInit.probablyMissingGRF[i]) - 2:
+                        dynamicsSegments.append(
+                            (lastUnobservedTimestep + 2, len(self.dynamicsInit.probablyMissingGRF[i]) - 2))
+                print('Trial ' + trialName + ' detected GRF data present on ranges: ' +
+                      str(dynamicsSegments), flush=True)
+                self.trialDynamicsSegments.append(dynamicsSegments)
+
+                nimble.biomechanics.OpenSimParser.saveProcessedGRFMot(
+                    grf_fpath,
+                    timestamps,
+                    self.dynamicsInit.grfBodyNodes,
+                    self.dynamicsInit.groundHeight[i],
+                    self.dynamicsInit.grfTrials[i])
+                nimble.biomechanics.OpenSimParser.saveOsimInverseDynamicsProcessedForcesXMLFile(
+                    trialName,
+                    self.dynamicsInit.grfBodyNodes,
+                    trialName + '_grf.mot',
+                    self.path + 'results/ID/' + trialName + '_external_forces.xml')
+
+                if self.exportOSIM:
+                    if len(dynamicsSegments) > 1:
+                        for seg in range(len(dynamicsSegments)):
+                            begin, end = dynamicsSegments[seg]
+                            nimble.biomechanics.OpenSimParser.saveOsimInverseDynamicsXMLFile(
+                                trialName,
+                                '../Models/final.osim',
+                                '../IK/' + trialName + '_ik.mot',
+                                trialName + '_external_forces.xml',
+                                trialName + '_osim_segment_' + str(seg) + '_id.sto',
+                                trialName + '_osim_segment_' + str(seg) + '_id_body_forces.sto',
+                                self.path + 'results/ID/' + trialName + '_id_setup_segment_' + str(seg) + '.xml',
+                                timestamps[begin], timestamps[end])
+                    elif len(dynamicsSegments) == 1:
+                        begin, end = dynamicsSegments[0]
+                        nimble.biomechanics.OpenSimParser.saveOsimInverseDynamicsXMLFile(
+                            trialName,
+                            '../Models/final.osim',
+                            '../IK/' + trialName + '_ik.mot',
+                            trialName + '_external_forces.xml',
+                            trialName + '_osim_id.sto',
+                            trialName + '_osim_id_body_forces.sto',
+                            self.path + 'results/ID/' + trialName + '_id_setup.xml',
+                            timestamps[begin], timestamps[end])
+
+                # Still save the raw version.
+                nimble.biomechanics.OpenSimParser.saveRawGRFMot(grf_raw_fpath, timestamps, forcePlates)
+                nimble.biomechanics.OpenSimParser.saveOsimInverseDynamicsRawForcesXMLFile(
+                    trialName,
+                    self.finalSkeleton,
+                    poses,
+                    forcePlates,
+                    trialName + '_grf_raw.mot',
+                    self.path + 'results/ID/' + trialName + '_external_forces_raw.xml')
+
+                if self.exportOSIM:
+                    nimble.biomechanics.OpenSimParser.saveOsimInverseDynamicsXMLFile(
+                        trialName,
+                        '../Models/final.osim',
+                        '../IK/' + trialName + '_ik.mot',
+                        trialName + '_external_forces_raw.xml',
+                        trialName + '_osim_id_raw.sto',
+                        trialName + '_id_body_forces_raw.sto',
+                        self.path + 'results/ID/' + trialName + '_id_setup_raw.xml',
+                        min(timestamps), max(timestamps))
+            else:
+                nimble.biomechanics.OpenSimParser.saveRawGRFMot(grf_fpath, timestamps, forcePlates)
+                nimble.biomechanics.OpenSimParser.saveOsimInverseDynamicsRawForcesXMLFile(
+                    trialName,
+                    self.finalSkeleton,
+                    poses,
+                    forcePlates,
+                    trialName + '_grf.mot',
+                    self.path + 'results/ID/' + trialName + '_external_forces.xml')
+                if self.exportOSIM:
+                    nimble.biomechanics.OpenSimParser.saveOsimInverseDynamicsXMLFile(
+                        trialName,
+                        '../Models/optimized_scale_and_markers.osim',
+                        '../IK/' + trialName + '_ik.mot',
+                        trialName + '_external_forces.xml',
+                        trialName + '_id.sto',
+                        trialName + '_id_body_forces.sto',
+                        self.path + 'results/ID/' + trialName + '_id_setup.xml',
+                        min(timestamps), max(timestamps))
+
+            # 9.9.8. Write out the animation preview
+            if self.fitDynamics and self.dynamicsInit is not None:
+                print('Saving trajectory, markers, and dynamics to a GUI log ' +
+                      trialPath + 'preview.bin', flush=True)
+                print("FPS: " + str(round(1.0 / self.dynamicsInit.trialTimesteps[0])))
+                self.dynamicsFitter.saveDynamicsToGUI(
+                    trialPath + 'preview.bin',
+                    self.dynamicsInit,
+                    i,
+                    round(1.0 / self.dynamicsInit.trialTimesteps[i]))
+
+                self.dynamicsFitter.writeCSVData(
+                    trialPath + 'plot.csv', self.dynamicsInit, i, False, timestamps)
+                self.dynamicsFitter.writeCSVData(
+                    self.path + f'results/ID/{trialName}_full.csv', self.dynamicsInit, i, False, timestamps)
+            else:
+                self.markerFitter.writeCSVData(
+                    trialPath + 'plot.csv', self.markerFitterResults[i], resultIK.rootMeanSquaredError,
+                    resultIK.maxError, timestamps)
+                self.markerFitter.writeCSVData(
+                    self.path + f'results/IK/{trialName}_full.csv',
+                    self.markerFitterResults[i],
+                    resultIK.rootMeanSquaredError,
+                    resultIK.maxError,
+                    timestamps)
+
+                # TODO: someday we'll support loading IMU data. Once available, we'll want to pass it in to the GUI here
+                accObservations = []
+                gyroObservations = []
+                if (self.goldOsim is not None) and (goldMot is not None):
+                    print('Saving trajectory, markers, and the manual IK to a GUI log ' +
+                          trialPath + 'preview.bin', flush=True)
+                    print('goldOsim: ' + str(self.goldOsim), flush=True)
+                    print('goldMot.poses.shape: ' +
+                          str(goldMot.poses.shape), flush=True)
+                    self.markerFitter.saveTrajectoryAndMarkersToGUI(
+                        trialPath + 'preview.bin',
+                        self.markerFitterResults[i],
+                        markerTimesteps,
+                        accObservations,
+                        gyroObservations,
+                        framesPerSecond,
+                        forcePlates,
+                        self.goldOsim,
+                        goldMot.poses)
+                else:
+                    print('Saving trajectory and markers to a GUI log ' +
+                          trialPath + 'preview.bin', flush=True)
+                    accObservations: List[Dict[str, np.ndarray[np.float64[3, 1]]]] = []
+                    gyroObservations: List[Dict[str, np.ndarray[np.float64[3, 1]]]] = []
+                    self.markerFitter.saveTrajectoryAndMarkersToGUI(
+                        trialPath + 'preview.bin',
+                        self.markerFitterResults[i],
+                        markerTimesteps,
+                        accObservations,
+                        gyroObservations,
+                        framesPerSecond,
+                        forcePlates)
+
+            # Zip up the animation preview binary.
+            print('Zipping up ' + trialPath + 'preview.bin', flush=True)
+            subprocess.run(["zip", "-r", 'preview.bin.zip',
+                            'preview.bin'], cwd=trialPath, capture_output=True)
+            print('Finished zipping up ' + trialPath + 'preview.bin.zip', flush=True)
+
+            # 9.9.9. Count up the number of times we hit against joint limits
+            trialJointLimitHits: Dict[str, int] = {}
+            jointLimitsFrames: Dict[str, List[int]] = {}
+            jointLimitsFramesUpperBound: Dict[str, List[bool]] = {}
+            for idof in range(self.finalSkeleton.getNumDofs()):
+                dofName = self.finalSkeleton.getDofByIndex(idof).getName()
+                trialJointLimitHits[dofName] = 0
+                jointLimitsFrames[dofName] = []
+                jointLimitsFramesUpperBound[dofName] = []
+
+            tol = 0.001
+            for t in range(poses.shape[1]):
+                thisTimestepPos = poses[:, t]
+                for idof in range(self.finalSkeleton.getNumDofs()):
+                    dof = self.finalSkeleton.getDofByIndex(idof)
+                    dofPos = thisTimestepPos[idof]
+                    # If the joints are at least 2*tol apart
+                    if dof.getPositionUpperLimit() > dof.getPositionLowerLimit() + 2 * tol:
+                        if dofPos > dof.getPositionUpperLimit() - tol:
+                            self.jointLimitsHits[dof.getName()] += 1
+                            trialJointLimitHits[dof.getName()] += 1
+                            jointLimitsFrames[dof.getName()].append(t)
+                            jointLimitsFramesUpperBound[dof.getName()].append(True)
+                        if dofPos < dof.getPositionLowerLimit() + tol:
+                            self.jointLimitsHits[dof.getName()] += 1
+                            trialJointLimitHits[dof.getName()] += 1
+                            jointLimitsFrames[dof.getName()].append(t)
+                            jointLimitsFramesUpperBound[dof.getName()].append(
+                                False)
+
+            # 9.9.10. Sort for trial joint limits
+            print('Computing details about joint limit hits for the README')
+            try:
+                self.trialJointWarnings[trialName] = []
+                for dof in sorted(trialJointLimitHits, key=trialJointLimitHits.get, reverse=True):
+                    jointHits: List[int] = jointLimitsFrames[dof]
+                    jointHitsUpperBound: List[bool] = jointLimitsFramesUpperBound[dof]
+                    if len(jointHits) == 0:
+                        continue
+                    startBlock = jointHits[0]
+                    lastBlock = jointHits[0]
+                    lastUpperBound = jointHitsUpperBound[0]
+                    for ijoint in range(len(jointHits)):
+                        frame = jointHits[ijoint]
+                        upperBound = jointHitsUpperBound[ijoint]
+
+                        if (frame - lastBlock) <= 1 and lastUpperBound == upperBound:
+                            # If this is part of a continuous sequence of frames, we want to compress the message
+                            lastBlock = frame
+                        else:
+                            # We jumped to a new block of frames, so emit the last block
+                            if startBlock == lastBlock:  # single frame
+                                warning = f'{dof} hit {("upper" if lastUpperBound else "lower")} bound on frame ' \
+                                          f'{startBlock}'
+                                self.trialJointWarnings[trialName].append(warning)
+                            else:
+                                warning = f'{dof} hit {("upper" if lastUpperBound else "lower")} bound on frames ' \
+                                          f'{startBlock}-{lastBlock}'
+                                self.trialJointWarnings[trialName].append(warning)
+                            lastBlock = frame
+                            startBlock = frame
+            except RuntimeError:
+                print('Caught an error when computing trial joint limits:')
+                traceback.print_exc()
+                print('Continuing...')
+            print('Finished computing details about joint limit hits for the README.')
+
+            # 9.9.11. Plot results.
+            print(f'Plotting results for trial {trialName}')
+            plot_ik_results(ik_fpath)
+            plot_marker_errors(marker_errors_fpath, ik_fpath)
+            if os.path.exists(id_fpath):
+                plot_id_results(id_fpath)
+
+            if os.path.exists(grf_fpath):
+                plot_grf_data(grf_fpath)
+
+            if os.path.exists(grf_raw_fpath):
+                plot_grf_data(grf_raw_fpath)
+
+            print('Success! Done with ' + trialName + '.', flush=True)
+
+        # 9.10. Copy over the manually scaled model file, if it exists.
+        if os.path.exists(self.path + 'manually_scaled.osim'):
+            shutil.copyfile(self.path + 'manually_scaled.osim', self.path +
+                            'results/Models/manually_scaled.osim')
+
+        # 9.11. Copy over the geometry files, so the model can be loaded directly in OpenSim without chasing down
+        # Geometry files somewhere else.
+        shutil.copytree(DATA_FOLDER_PATH + '/Geometry', self.path +
+                        'results/Models/Geometry')
+
+        # 9.12. Copy over the geometry files (in a MuJoCo specific file format), so the model can be loaded directly in
+        # MuJoCo without chasing down Geometry files somewhere else.
+        if self.exportMJCF:
+            shutil.copytree(DATA_FOLDER_PATH + '/MuJoCoGeometry', self.path +
+                            'results/MuJoCo/Geometry')
+
+        # 9.13. Copy over the geometry files (in a SDF specific file format), so the model can be loaded directly
+        # in PyBullet without chasing down Geometry files somewhere else.
+        if self.exportSDF:
+            shutil.copytree(DATA_FOLDER_PATH + '/SDFGeometry', self.path +
+                            'results/SDF/Geometry')
+
+    def run_moco(self):
+
+        # 10. Run a MocoProblem for each trial.
+        # -------------------------------------
+        import opensim as osim
+
+        # 10.1. Create the Moco results directory.
+        if not os.path.exists(self.path + 'results/Moco'):
+            os.mkdir(self.path + 'results/Moco')
+
+        for itrial in range(len(self.trialNames)):
+            # 10.2. Get the initial and final times for this trial.
+            ik_table = osim.TimeSeriesTable(self.path + f'results/IK/{self.trialNames[itrial]}_ik.mot')
+            initial_time = ik_table.getIndependentColumn()[0]
+            final_time = ik_table.getIndependentColumn()[-1]
+
+            # 10.3. Fill the template MocoInverse problem for this trial.
+            moco_template_fpath = os.path.join(TEMPLATES_PATH, 'template_moco.py')
+            moco_inverse_fpath = self.path + f'results/Moco/{self.trialNames[itrial]}_moco.py'
+            fill_moco_template(moco_template_fpath, moco_inverse_fpath, self.trialNames[itrial],
+                               initial_time, final_time)
+
+            # 10.4. Run the MocoInverse problem for this trial.
+            model_fpath = self.path + f'results/Models/final.osim'
+            kinematics_fpath = self.path + f'results/IK/{self.trialNames[itrial]}_ik.mot'
+            extloads_fpath = self.path + f'results/ID/{self.trialNames[itrial]}_external_forces.xml'
+            solution_fpath = self.path + f'results/Moco/{self.trialNames[itrial]}_moco.sto'
+            report_fpath = self.path + f'results/Moco/{self.trialNames[itrial]}_moco.pdf'
+            run_moco_problem(model_fpath, kinematics_fpath, extloads_fpath, initial_time, final_time, solution_fpath,
+                             report_fpath)
+
+    def generate_readme(self):
+
+        # 11. Generate the README file.
+        # -----------------------------
+        print('Generating README file...')
+
+        # 11.1. Fill out the results dictionary.
+        autoTotalLen = 0
+        goldTotalLen = 0
+        self.processingResult['autoAvgRMSE'] = 0
+        self.processingResult['autoAvgMax'] = 0
+        if self.fitDynamics and self.dynamicsInit is not None:
+            self.processingResult['linearResidual'] = 0
+            self.processingResult['angularResidual'] = 0
+        self.processingResult['goldAvgRMSE'] = 0
+        self.processingResult['goldAvgMax'] = 0
+        for i in range(len(self.trialNames)):
+            trialLen = len(self.markerTrials[i])
+            trialProcessingResult = self.trialProcessingResults[i]
+            self.processingResult['autoAvgRMSE'] += trialProcessingResult['autoAvgRMSE'] * trialLen
+            self.processingResult['autoAvgMax'] += trialProcessingResult['autoAvgMax'] * trialLen
+            if self.fitDynamics and self.dynamicsInit is not None:
+                self.processingResult['linearResidual'] += trialProcessingResult['linearResidual'] * trialLen
+                self.processingResult['angularResidual'] += trialProcessingResult['angularResidual'] * trialLen
+            autoTotalLen += trialLen
+            if 'goldAvgRMSE' in trialProcessingResult and 'goldAvgMax' in trialProcessingResult:
+                self.processingResult['goldAvgRMSE'] += trialProcessingResult['goldAvgRMSE'] * trialLen
+                self.processingResult['goldAvgMax'] += trialProcessingResult['goldAvgMax'] * trialLen
+                goldTotalLen += trialLen
+        self.processingResult['autoAvgRMSE'] /= autoTotalLen
+        self.processingResult['autoAvgMax'] /= autoTotalLen
+        if self.fitDynamics and self.dynamicsInit is not None:
+            self.processingResult['linearResidual'] /= autoTotalLen
+            self.processingResult['angularResidual'] /= autoTotalLen
+        if goldTotalLen > 0:
+            self.processingResult['goldAvgRMSE'] /= goldTotalLen
+            self.processingResult['goldAvgMax'] /= goldTotalLen
+        self.processingResult['guessedTrackingMarkers'] = self.guessedTrackingMarkers
+        self.processingResult['trialMarkerSets'] = self.trialMarkerSet
+        self.processingResult['osimMarkers'] = list(self.finalMarkers.keys())
+        trialWarnings: Dict[str, List[str]] = {}
+        trialInfo: Dict[str, List[str]] = {}
+        badMarkerThreshold = 4  # cm
+        trialBadMarkers: Dict[str, int] = {}
+        for i in range(len(self.trialErrorReports)):
+            trialWarnings[self.trialNames[i]] = self.trialErrorReports[i].warnings
+            trialInfo[self.trialNames[i]] = self.trialErrorReports[i].info
+        self.processingResult['trialWarnings'] = trialWarnings
+        self.processingResult['trialInfo'] = trialInfo
+        self.processingResult["fewFramesWarning"] = self.totalFrames < 300
+        self.processingResult['jointLimitsHits'] = self.jointLimitsHits
+
+        # 11.2. Create the README file for this subject.
+        with open(self.path + 'results/README.txt', 'w') as f:
+            # 11.2.1. Write out the header and summary results across all trials.
+            f.write("*** This data was generated with AddBiomechanics (www.addbiomechanics.org) ***\n")
+            f.write("AddBiomechanics was written by Keenon Werling.\n")
+            f.write("\n")
+            f.write(textwrap.fill(
+                "Automatic processing achieved the following marker errors (averaged over all frames of all trials):"))
+            f.write("\n\n")
+            totalMarkerRMSE = self.processingResult['autoAvgRMSE'] * 100
+            totalMarkerMax = self.processingResult['autoAvgMax'] * 100
+            f.write(f'- Avg. Marker RMSE      = {totalMarkerRMSE:1.2f} cm\n')
+            f.write(f'- Avg. Max Marker Error = {totalMarkerMax:1.2f} cm\n')
+            f.write("\n")
+            if self.fitDynamics and self.dynamicsInit is not None:
+                f.write(textwrap.fill(
+                    "Automatic processing reduced the residual loads needed for dynamic consistency to the following "
+                    "magnitudes (averaged over all frames of all trials):"))
+                f.write("\n\n")
+                residualForce = self.processingResult['linearResidual']
+                residualTorque = self.processingResult['angularResidual']
+                f.write(f'- Avg. Residual Force  = {residualForce:1.2f} N\n')
+                f.write(f'- Avg. Residual Torque = {residualTorque:1.2f} N-m\n')
+                f.write("\n")
+                f.write(textwrap.fill(
+                    "Automatic processing found a new model mass to achieve dynamic consistency:"))
+                f.write("\n\n")
+                finalMass = self.finalSkeleton.getMass()
+                percentMassChange = 100 * (finalMass - self.massKg) / self.massKg
+                f.write(f'  - Total mass = {finalMass:1.2f} kg '
+                        f'({percentMassChange:+1.2f}% change from original {self.massKg} kg)\n')
+                f.write("\n")
+                f.write(textwrap.fill(
+                    "Individual body mass changes:"))
+                f.write("\n\n")
+                maxBodyNameLen = 0
+                for ibody in range(self.skeleton.getNumBodyNodes()):
+                    body = self.skeleton.getBodyNode(ibody)
+                    bodyName = body.getName()
+                    maxBodyNameLen = max(maxBodyNameLen, len(bodyName))
+                for ibody in range(self.skeleton.getNumBodyNodes()):
+                    body = self.skeleton.getBodyNode(ibody)
+                    bodyName = body.getName()
+                    bodyMass = body.getMass()
+                    bodyMassChange = bodyMass - self.bodyMasses[bodyName]
+                    percentMassChange = 100 * bodyMassChange / self.bodyMasses[bodyName]
+                    bodyNameLen = len(bodyName)
+                    nameLenDiff = maxBodyNameLen - bodyNameLen
+                    prefix = f'  - {bodyName}' + ' ' * nameLenDiff
+                    f.write(f'{prefix} mass = {bodyMass:1.2f} kg '
+                            f'({percentMassChange:+1.2f}% change from original {self.bodyMasses[bodyName]:1.2f} kg)\n')
+                f.write("\n")
+            elif self.skippedDynamicsReason is not None:
+                f.write(textwrap.fill(
+                    "WARNING! Dynamics fitting was skipped for the following reason:"))
+                f.write("\n\n")
+                f.write(textwrap.indent(textwrap.fill(self.skippedDynamicsReason), '  '))
+                f.write("\n\n")
+
+            # 11.2.2. Write out the results for each trial.
+            if self.fitDynamics and self.dynamicsInit is not None:
+                f.write(textwrap.fill(
+                    "The following trials were processed to perform automatic body scaling, marker registration, "
+                    "and residual reduction:"))
+            else:
+                f.write(textwrap.fill(
+                    "The following trials were processed to perform automatic body scaling and marker registration:"))
+            f.write("\n\n")
+            for i in range(len(self.trialNames)):
+                trialProcessingResult = self.trialProcessingResults[i]
+                # Main trial results summary.
+                trialName = self.trialNames[i]
+                f.write(f'trial: {trialName}\n')
+
+                markerRMSE = trialProcessingResult['autoAvgRMSE'] * 100
+                markerMax = trialProcessingResult['autoAvgMax'] * 100
+                f.write(f'  - Avg. Marker RMSE      = {markerRMSE:1.2f} cm\n')
+                f.write(f'  - Avg. Marker Max Error = {markerMax:.2f} cm\n')
+
+                if self.fitDynamics and self.dynamicsInit is not None:
+                    residualForce = trialProcessingResult['linearResidual']
+                    residualTorque = trialProcessingResult['angularResidual']
+                    f.write(f'  - Avg. Residual Force   = {residualForce:1.2f} N\n')
+                    f.write(f'  - Avg. Residual Torque  = {residualTorque:1.2f} N-m\n')
+
+                # Warning and error reporting.
+                if len(self.trialJointWarnings[trialName]) > 0:
+                    f.write(f'  - WARNING: {len(self.trialJointWarnings[trialName])} joints hit joint limits!\n')
+
+                numBadMarkers = 0
+                for markerError in trialProcessingResult['markerErrors']:
+                    if 100 * markerError[1] > badMarkerThreshold:
+                        numBadMarkers += 1
+
+                trialBadMarkers[trialName] = numBadMarkers
+                if numBadMarkers > 0:
+                    f.write(f'  - WARNING: {numBadMarkers} marker(s) with RMSE greater than {badMarkerThreshold} cm!\n')
+
+                if len(trialWarnings[trialName]) > 0:
+                    f.write(f'  - WARNING: Automatic data processing required modifying TRC data from '
+                            f'{len(trialWarnings[trialName])} marker(s)!\n')
+
+                if self.fitDynamics and self.dynamicsInit is not None:
+                    numBadFrames = trialProcessingResult['numBadDynamicsFrames']
+                    if numBadFrames:
+                        f.write(f'  - WARNING: {numBadFrames} frame(s) with ground reaction force inconsistencies '
+                                f'detected!\n')
+
+                if self.fitDynamics and self.dynamicsInit is not None:
+                    f.write(f'  --> See IK/{trialName}_ik_summary.txt and ID/{trialName}_id_summary.txt for more '
+                            f'details.\n')
+                else:
+                    f.write(f'  --> See IK/{trialName}_ik_summary.txt for more details.\n')
+                f.write(f'\n')
+
+            # 11.2.3. Write out the final model information.
+            f.write('\n')
+            if self.fitDynamics and self.dynamicsInit is not None:
+                f.write(textwrap.fill(
+                    "The model file containing optimal body scaling, marker offsets, and mass parameters is:"))
+            else:
+                f.write(textwrap.fill(
+                    "The model file containing optimal body scaling and marker offsets is:"))
+            f.write("\n\n")
+            if self.exportOSIM:
+                f.write("Models/final.osim")
+                f.write("\n\n")
+            if self.exportMJCF:
+                f.write("MuJoCo/model.xml")
+                f.write("\n\n")
+            if self.exportSDF:
+                f.write("SDF/model.sdf")
+                f.write("\n\n")
+            f.write(textwrap.fill(
+                "This tool works by finding optimal scale factors and marker offsets at the same time. If specified, "
+                "it also runs a second optimization to find mass parameters to fit the model dynamics to the ground "
+                "reaction force data."))
+            f.write("\n\n")
+            if self.fitDynamics and self.dynamicsInit is not None:
+                f.write(textwrap.fill(
+                    "The model containing the optimal body scaling and marker offsets found prior to the dynamics "
+                    "fitting step is:"))
+                f.write("\n\n")
+                f.write("Models/optimized_scale_and_markers.osim")
+            else:
+                f.write(textwrap.fill(
+                    "Since you did not choose to run the dynamics fitting step, "
+                    "Models/optimized_scale_and_markers.osim contains the same model as Models/final.osim."))
+            f.write("\n\n")
+            if self.exportOSIM:
+                f.write(textwrap.fill(
+                    "If you want to manually edit the marker offsets, you can modify the <MarkerSet> in "
+                    "\"Models/unscaled_but_with_optimized_markers.osim\" (by default this file contains the marker "
+                    "offsets found by the optimizer). If you want to tweak the Scaling, you can edit "
+                    "\"Models/rescaling_setup.xml\". If you change either of these files, then run "
+                    "(FROM THE \"Models\" FOLDER, and not including the leading \"> \"):"))
+                f.write("\n\n")
+                f.write(" > opensim-cmd run-tool rescaling_setup.xml\n")
+                f.write(
+                    '           # This will re-generate Models/optimized_scale_and_markers.osim\n')
+                f.write("\n\n")
+                f.write(textwrap.fill(
+                    "You do not need to re-run Inverse Kinematics unless you change scaling, because the output "
+                    "motion files are already generated for you as \"*_ik.mot\" files for each trial, but you are "
+                    "welcome to confirm our results using OpenSim. To re-run Inverse Kinematics with OpenSim, to "
+                    "verify the results of AddBiomechanics, you can use the automatically generated XML configuration "
+                    "files. Here are the command-line commands you can run (FROM THE \"IK\" FOLDER, and not including "
+                    "the leading \"> \") to verify IK results for each trial:"))
+                f.write("\n\n")
+                for i in range(len(self.trialNames)):
+                    trialName = self.trialNames[i]
+                    f.write(" > opensim-cmd run-tool " +
+                            trialName + '_ik_setup.xml\n')
+                    f.write("           # This will create a results file IK/" +
+                            trialName + '_ik_by_opensim.mot\n')
+                f.write("\n\n")
+
+                if os.path.exists(self.path + 'manually_scaled.osim'):
+                    f.write(textwrap.fill(
+                        "You included a manually scaled model to compare against. That model has been copied into "
+                        "this folder as \"manually_scaled.osim\". You can use the automatically generated XML "
+                        "configuration files to run IK using your manual scaling as well. Here are the command-line "
+                        "commands you can run (FROM THE \"IK\" FOLDER, and not including the leading \"> \") to "
+                        "compare IK results for each trial:"))
+                    f.write("\n\n")
+                    for i in range(len(self.trialNames)):
+                        trialName = self.trialNames[i]
+                        f.write(" > opensim-cmd run-tool " + trialName +
+                                '_ik_on_manually_scaled_setup.xml\n')
+                        f.write("           # This will create a results file IK/" +
+                                trialName + '_ik_on_manual_scaling_by_opensim.mot\n')
+                    f.write("\n\n")
+
+                if self.fitDynamics and self.dynamicsInit is not None:
+                    f.write(textwrap.fill(
+                        "To re-run Inverse Dynamics using OpenSim, you can also use automatically generated XML "
+                        "configuration files. WARNING: Inverse Dynamics in OpenSim uses a different time-step "
+                        "definition to the one used in AddBiomechanics (AddBiomechanics uses semi-implicit Euler, "
+                        "OpenSim uses splines). This means that your OpenSim inverse dynamics results WILL NOT MATCH "
+                        "your AddBiomechanics results, and YOU SHOULD NOT EXPECT THEM TO. The following commands "
+                        "should work (FROM THE \"ID\" FOLDER, and not including the leading \"> \"):\n"))
+                    f.write("\n\n")
+                    for i in range(len(self.trialNames)):
+                        trialName = self.trialNames[i]
+                        timestamps = self.trialTimestamps[i]
+                        if len(self.trialDynamicsSegments[i]) > 1:
+                            for seg in range(len(self.trialDynamicsSegments[i])):
+                                begin, end = self.trialDynamicsSegments[i][seg]
+                                f.write(" > opensim-cmd run-tool " +
+                                        trialName + '_id_setup_segment_' + str(seg) + '.xml\n')
+                                f.write("           # This will create results on time range (" + str(
+                                    timestamps[begin]) + "s to " + str(timestamps[end]) + "s) in file ID/" +
+                                        trialName + '_osim_segment_' + str(seg) + '_id.sto\n')
+                        elif len(self.trialDynamicsSegments[i]) == 1:
+                            begin, end = self.trialDynamicsSegments[i][0]
+                            f.write(" > opensim-cmd run-tool " +
+                                    trialName + '_id_setup.xml\n')
+                            f.write("           # This will create results on time range (" + str(
+                                timestamps[begin]) + "s to " + str(timestamps[end]) + "s) in file ID/" +
+                                    trialName + '_osim_id.sto\n')
+                else:
+                    f.write(textwrap.fill(
+                        "To run Inverse Dynamics with OpenSim, you can also use automatically generated XML "
+                        "configuration files. WARNING: This AddBiomechanics run did not attempt to fit dynamics "
+                        "(you need to have GRF data and enable physics fitting in the web app), so the residuals will "
+                        "not be small and YOU SHOULD NOT EXPECT THEM TO BE. That being said, to run inverse dynamics "
+                        "the following commands should work (FROM THE \"ID\" FOLDER, and not including the "
+                        "leading \"> \"):\n"))
+                    f.write("\n\n")
+                    for i in range(len(self.trialNames)):
+                        trialName = self.trialNames[i]
+                        f.write(" > opensim-cmd run-tool " +
+                                trialName + '_id_setup.xml\n')
+                        f.write("           # This will create a results file ID/" +
+                                trialName + '_id.sto\n')
+                f.write("\n\n")
+                f.write(textwrap.fill(
+                    "The original unscaled model file is present in:"))
+                f.write("\n\n")
+                f.write("Models/unscaled_generic.osim")
+                f.write("\n\n")
+                f.write(textwrap.fill(
+                    "There is also an unscaled model, with markers moved to spots found by this tool, at:"))
+                f.write("\n\n")
+                f.write("Models/unscaled_but_with_optimized_markers.osim")
+            else:
+                f.write(textwrap.fill(
+                    "Because you chose to export MuJoCo and/or SDF files, we had to simplify the OpenSim skeleton we "
+                    "started out with (replacing <CustomJoint> objects with simpler joint types, etc). This means "
+                    "that the output is no longer compatible with OpenSim, and so the normal OpenSim files are not "
+                    "present. If you want the OpenSim files, please re-run AddBiomechanics with those options "
+                    "turned off"))
+            f.write("\n\n")
+            f.write(textwrap.fill(
+                "If you encounter errors, please submit a post to the AddBiomechanics user forum on SimTK.org\n:"))
+            f.write('\n\n')
+            f.write('   https://simtk.org/projects/addbiomechanics')
+
+        # 11.3. If requested, create the MuJoCo README file.
+        if self.exportMJCF:
+            with open(self.path + 'results/MuJoCo/README.txt', 'w') as f:
+                f.write(
+                    "*** This data was generated with AddBiomechanics (www.addbiomechanics.org) ***\n")
+                f.write(
+                    "AddBiomechanics was written by Keenon Werling <keenon@cs.stanford.edu>\n")
+                f.write("\n")
+                f.write(textwrap.fill(
+                    "Our automatic conversion to MuJoCo is in early beta! Bug reports are welcome at "
+                    "keenon@cs.stanford.edu."))
+                f.write("\n\n")
+                f.write(textwrap.fill(
+                    "This folder contains a MuJoCo skeleton (with simplified joints from the original OpenSim), "
+                    "and the joint positions over time for the skeleton."))
+                f.write("\n\n")
+                f.write(textwrap.fill(
+                    "The MuJoCo skeleton DOES NOT HAVE ANY COLLIDERS! It will fall straight through the ground. "
+                    "It's actually an open research question to approximate realistic foot-ground contact in physics "
+                    "engines. Instead of giving you pre-made foot colliders, you'll instead find the "
+                    "ground-reaction-force data, with the center-of-pressure, force direction, and torque between the "
+                    "feet and the ground throughout the trial in ID/*_grf.mot files. You can use that information in "
+                    "combination with the joint positions over time to develop your own foot colliders. Good luck!"))
+
+        # 11.4. If requested, create the SDF README file.
+        if self.exportSDF:
+            with open(self.path + 'results/SDF/README.txt', 'w') as f:
+                f.write(
+                    "*** This data was generated with AddBiomechanics (www.addbiomechanics.org) ***\n")
+                f.write(
+                    "AddBiomechanics was written by Keenon Werling <keenon@cs.stanford.edu>\n")
+                f.write("\n")
+                f.write(textwrap.fill(
+                    "Our automatic conversion to SDF is in early beta! Bug reports are welcome at "
+                    "keenon@cs.stanford.edu."))
+                f.write("\n\n")
+                f.write(textwrap.fill(
+                    "This folder contains a SDF skeleton that is compatible with PyBullet (with simplified joints "
+                    "from the original OpenSim), and the joint positions over time for the skeleton."))
+                f.write("\n\n")
+                f.write(textwrap.fill(
+                    "The SDF skeleton DOES NOT HAVE ANY COLLIDERS! It will fall straight through the ground. It's "
+                    "actually an open research question to approximate realistic foot-ground contact in physics "
+                    "engines. Instead of giving you pre-made foot colliders, you'll instead find the "
+                    "ground-reaction-force data, with the center-of-pressure, force direction, and torque between the "
+                    "feet and the ground throughout the trial in ID/*_grf.mot files. You can use that information in "
+                    "combination with the joint positions over time to develop your own foot colliders. Good luck!"))
+
+        # 11.5. Write out summary README files for individual trials.
+        for itrial, trialName in enumerate(self.trialNames):
+            timestamps = self.trialTimestamps[itrial]
+            trialProcessingResult = self.trialProcessingResults[itrial]
+            # 10.5.1. Marker fitting and inverse kinematics results.
+            with open(f'{self.path}/results/IK/{trialName}_ik_summary.txt', 'w') as f:
+                f.write('-' * len(trialName) + '--------------------------------------\n')
+                f.write(f'Trial {trialName}: Inverse Kinematics Summary\n')
+                f.write('-' * len(trialName) + '--------------------------------------\n')
+                f.write('\n')
+
+                f.write(textwrap.fill(
+                    "Automatic processing achieved the following marker errors, averaged over all frames of this "
+                    "trial:"))
+                f.write('\n\n')
+                markerRMSE = trialProcessingResult['autoAvgRMSE'] * 100
+                markerMax = trialProcessingResult['autoAvgMax'] * 100
+                f.write(f'  - Avg. Marker RMSE      = {markerRMSE:1.2f} cm\n')
+                f.write(f'  - Avg. Marker Max Error = {markerMax:.2f} cm\n')
+
+                if trialBadMarkers[trialName] > 0:
+                    f.write('\n')
+                    f.write('Markers with large root-mean-square error:\n')
+                    f.write('\n')
+                    for markerName, markerRMSE in trialProcessingResult['markerErrors']:
+                        if 100 * markerRMSE > badMarkerThreshold:
+                            f.write(f'  - WARNING: Marker {markerName} has RMSE = {100 * markerRMSE:.2f} cm!\n')
+
+                if len(trialWarnings[trialName]) > 0:
+                    f.write('\n')
+                    f.write(textwrap.fill(
+                        'The input data for the following markers were modified to enable automatic processing:'))
+                    f.write('\n\n')
+                    for warn in trialWarnings[trialName]:
+                        f.write(f'  - WARNING: {warn}.\n')
+
+                if len(self.trialJointWarnings[trialName]):
+                    f.write('\n')
+                    f.write(textwrap.fill(
+                        'The following model coordinates that hit joint limits during inverse kinematics:'))
+                    f.write('\n\n')
+                    for warn in self.trialJointWarnings[trialName]:
+                        f.write(f'  - WARNING: {warn}.\n')
+
+                if len(trialInfo[trialName]) > 0:
+                    f.write('\n')
+                    f.write(f'Additional information:\n')
+                    f.write('\n')
+                    for info in trialInfo[trialName]:
+                        f.write(f'  - INFO: {info}.\n')
+
+            # 11.5.1. Dynamics fitting and inverse dynamics results.
+            if self.fitDynamics and self.dynamicsInit is not None:
+                badDynamicsFrames = self.trialBadDynamicsFrames[itrial]
+                with open(f'{self.path}/results/ID/{trialName}_id_summary.txt', 'w') as f:
+                    f.write('-' * len(trialName) + '--------------------------------\n')
+                    f.write(f'Trial {trialName}: Inverse Dynamics Summary\n')
+                    f.write('-' * len(trialName) + '--------------------------------\n')
+                    f.write('\n')
+
+                    f.write(textwrap.fill(
+                        "Automatic processing reduced the residual loads needed for dynamic consistency to the "
+                        "following magnitudes, averaged over all frames of this trial:"))
+                    f.write('\n\n')
+                    residualForce = trialProcessingResult['linearResidual']
+                    residualTorque = trialProcessingResult['angularResidual']
+                    f.write(f'  - Avg. Residual Force   = {residualForce:1.2f} N\n')
+                    f.write(f'  - Avg. Residual Torque  = {residualTorque:1.2f} N-m\n')
+                    f.write('\n\n')
+
+                    numTotalFrames = len(self.dynamicsInit.missingGRFReason[itrial])
+                    numBadFrames = trialProcessingResult['numBadDynamicsFrames']
+                    if numBadFrames:
+                        f.write('Ground reaction force inconsistencies\n')
+                        f.write('=====================================\n')
+                        f.write(
+                            textwrap.fill(f'Ground reaction force inconsistencies were detected in {numBadFrames} out '
+                                          f'of {numTotalFrames} frames in this trial. See below for a breakdown of why '
+                                          f'these "bad" frames were detected.'))
+                        f.write('\n')
+
+                        reasonNumber = 1
+                        if 'measuredGrfZeroWhenAccelerationNonZero' in badDynamicsFrames:
+                            f.write('\n')
+                            f.write(f'{reasonNumber}. "Zero GRF, but non-zero acceleration."\n')
+                            f.write(f'   --------------------------------------\n')
+                            f.write(textwrap.indent(textwrap.fill(
+                                'No external ground reaction forces was present, but a non-zero whole-body '
+                                'acceleration was detected in the following frames:'), '   '))
+                            f.write('\n')
+                            frameRanges = get_consecutive_values(
+                                badDynamicsFrames['measuredGrfZeroWhenAccelerationNonZero'])
+                            for frames in frameRanges:
+                                if frames[0] is frames[-1]:
+                                    f.write(f'     - frame {frames[0]} (time = {timestamps[frames[0]]:.3f} s)\n')
+                                else:
+                                    f.write(f'     - frames {frames[0]}-{frames[-1]} '
+                                            f'(times = {timestamps[frames[0]]:.3f}-{timestamps[frames[-1]]:.3f} s)\n')
+                            reasonNumber += 1
+
+                        if 'unmeasuredExternalForceDetected' in badDynamicsFrames:
+                            f.write('\n')
+                            f.write(f'{reasonNumber}. "Zero acceleration, but non-zero GRF."\n')
+                            f.write(f'   --------------------------------------\n')
+                            f.write(textwrap.indent(textwrap.fill(
+                                'External ground reaction forces were present, but the whole-body acceleration was '
+                                'zero in the following frames:'), '   '))
+                            f.write('\n')
+                            frameRanges = get_consecutive_values(badDynamicsFrames['unmeasuredExternalForceDetected'])
+                            for frames in frameRanges:
+                                if frames[0] is frames[-1]:
+                                    f.write(f'     - frame {frames[0]} (time = {timestamps[frames[0]]:.3f} s)\n')
+                                else:
+                                    f.write(f'     - frames {frames[0]}-{frames[-1]} '
+                                            f'(times = {timestamps[frames[0]]:.3f}-{timestamps[frames[-1]]:.3f} s)\n')
+                            reasonNumber += 1
+
+                        if 'forceDiscrepancy' in badDynamicsFrames:
+                            f.write('\n')
+                            f.write(f'{reasonNumber}. "Foot not over a force plate."\n')
+                            f.write(f'   ------------------------------\n')
+                            f.write(textwrap.indent(textwrap.fill(
+                                'After optimizing the center-of-mass kinematics to match the observed ground reaction '
+                                'data, an unmeasured external force was still detected in the following frames:'),
+                                '   '))
+                            f.write('\n')
+                            frameRanges = get_consecutive_values(badDynamicsFrames['forceDiscrepancy'])
+                            for frames in frameRanges:
+                                if frames[0] is frames[-1]:
+                                    f.write(f'     - frame {frames[0]} (time = {timestamps[frames[0]]:.3f} s)\n')
+                                else:
+                                    f.write(f'     - frames {frames[0]}-{frames[-1]} '
+                                            f'(times = {timestamps[frames[0]]:.3f}-{timestamps[frames[-1]]:.3f} s)\n')
+                            reasonNumber += 1
+
+                        if 'torqueDiscrepancy' in badDynamicsFrames:
+                            f.write('\n')
+                            f.write(f'{reasonNumber}. "Unmeasured external torque."\n')
+                            f.write(f'   -----------------------------\n')
+                            f.write(textwrap.indent(textwrap.fill(
+                                'After optimizing the center-of-mass kinematics to match the observed ground reaction '
+                                'data, an unmeasured external torque was still detected in the following frames:'),
+                                '   '))
+                            f.write('\n')
+                            frameRanges = get_consecutive_values(badDynamicsFrames['torqueDiscrepancy'])
+                            for frames in frameRanges:
+                                if frames[0] is frames[-1]:
+                                    f.write(f'     - frame {frames[0]} (time = {timestamps[frames[0]]:.3f} s)\n')
+                                else:
+                                    f.write(f'     - frames {frames[0]}-{frames[-1]} '
+                                            f'(times = {timestamps[frames[0]]:.3f}-{timestamps[frames[-1]]:.3f} s)\n')
+                            reasonNumber += 1
+
+                        if 'notOverForcePlate' in badDynamicsFrames:
+                            f.write('\n')
+                            f.write(f'{reasonNumber}. "Foot not over a force plate."\n')
+                            f.write(f'   ------------------------------\n')
+                            f.write(textwrap.indent(textwrap.fill(
+                                'External ground reaction forces were present and the foot was detected '
+                                'to be penetrating the ground, but the foot was not located over any '
+                                'known force plate in the following frames:'), '   '))
+                            f.write('\n')
+                            frameRanges = get_consecutive_values(badDynamicsFrames['notOverForcePlate'])
+                            for frames in frameRanges:
+                                if frames[0] is frames[-1]:
+                                    f.write(f'     - frame {frames[0]} (time = {timestamps[frames[0]]:.3f} s)\n')
+                                else:
+                                    f.write(f'     - frames {frames[0]}-{frames[-1]} '
+                                            f'(times = {timestamps[frames[0]]:.3f}-{timestamps[frames[-1]]:.3f} s)\n')
+                            reasonNumber += 1
+
+                        if 'missingImpact' in badDynamicsFrames:
+                            f.write('\n')
+                            f.write(f'{reasonNumber}. "Missing foot-ground impact detected."\n')
+                            f.write(f'   --------------------------------------\n')
+                            f.write(textwrap.indent(textwrap.fill(
+                                'EXPERIMENTAL: The following frames had ground reaction force data removed using an '
+                                'impact detection algorithm in nimblephysics. If you receive this message, then we '
+                                'assume that you know what you are doing.'), '   '))
+                            f.write('\n')
+                            frameRanges = get_consecutive_values(badDynamicsFrames['missingImpact'])
+                            for frames in frameRanges:
+                                if frames[0] is frames[-1]:
+                                    f.write(f'     - frame {frames[0]} (time = {timestamps[frames[0]]:.3f} s)\n')
+                                else:
+                                    f.write(f'     - frames {frames[0]}-{frames[-1]} '
+                                            f'(times = {timestamps[frames[0]]:.3f}-{timestamps[frames[-1]]:.3f} s)\n')
+                            reasonNumber += 1
+
+                        if 'missingBlip' in badDynamicsFrames:
+                            f.write('\n')
+                            f.write(f'{reasonNumber}. "Missing ground reaction force \'blip\' detected."\n')
+                            f.write(f'   ------------------------------------------------\n')
+                            f.write(textwrap.indent(textwrap.fill(
+                                'Ground reaction forces were detected the following frames were preceded and followed '
+                                'by several frames of zero force data. Therefore, these \'blips\' in the data were '
+                                'removed:'), '   '))
+                            f.write('\n')
+                            frameRanges = get_consecutive_values(badDynamicsFrames['missingBlip'])
+                            for frames in frameRanges:
+                                if frames[0] is frames[-1]:
+                                    f.write(f'     - frame {frames[0]} (time = {timestamps[frames[0]]:.3f} s)\n')
+                                else:
+                                    f.write(f'     - frames {frames[0]}-{frames[-1]} '
+                                            f'(times = {timestamps[frames[0]]:.3f}-{timestamps[frames[-1]]:.3f} s)\n')
+                            reasonNumber += 1
+
+                        if 'shiftGRF' in badDynamicsFrames:
+                            f.write('\n')
+                            f.write(f'{reasonNumber}. "Shifted ground reaction force data."\n')
+                            f.write(f'   -------------------------------------\n')
+                            f.write(textwrap.indent(textwrap.fill(
+                                'The following frames were marked as having missing ground reaction force data due to '
+                                'shifting the force data to better match marker data. If you receive this message, '
+                                'then an error has occurred. '), '   '))
+                            f.write('\n')
+                            frameRanges = get_consecutive_values(badDynamicsFrames['shiftGRF'])
+                            for frames in frameRanges:
+                                if frames[0] is frames[-1]:
+                                    f.write(f'     - frame {frames[0]} (time = {timestamps[frames[0]]:.3f} s)\n')
+                                else:
+                                    f.write(f'     - frames {frames[0]}-{frames[-1]} '
+                                            f'(times = {timestamps[frames[0]]:.3f}-{timestamps[frames[-1]]:.3f} s)\n')
+                            reasonNumber += 1
+
+    def create_output_folder(self):
+
+        # 12. Create the output folder.
+        # -----------------------------
+
+        # 12.1. Move the results to the output folder.
+        shutil.move(self.path + 'results', self.path + self.output_name)
+        print('Zipping up OpenSim files...', flush=True)
+        shutil.make_archive(self.path + self.output_name, 'zip', self.path, self.output_name)
+        print('Finished outputting OpenSim files.', flush=True)
+
+        # 12.2. Write out the result summary JSON file.
+        print('Writing the _results.json file...', flush=True)
+        try:
+            with open(self.path + '_results.json', 'w') as f:
+                json.dump(self.processingResult, f)
+        except RuntimeError as e:
+            print('Had an error writing _results.json:', flush=True)
+            print(e, flush=True)
+
+        # 12.3. Generate final zip file.
+        print('Generated a final zip file at ' + self.path + self.output_name + '.zip.')
+        print('Done!', flush=True)
+
+
+def main():
+    # Process input arguments.
+    # ------------------------
+    print(sys.argv, flush=True)
+    if len(sys.argv) < 2:
+        raise RuntimeError('Must provide a path to a subject folder.')
+
+    # Subject folder path.
+    path = sys.argv[1]
+    if not path.endswith('/'):
+        path += '/'
+
+    # Output name.
+    output_name = sys.argv[2] if len(sys.argv) > 2 else 'osim_results'
+
+    # Subject href.
+    href = sys.argv[3] if len(sys.argv) > 3 else ''
+
+    # Construct the engine.
+    # ---------------------
+    engine = Engine(path=path,
+                    output_name=output_name,
+                    href=href)
+
+    # Run the pipeline.
+    # -----------------
+    try:
+        # Each method is automatically wrapped in a try-catch block so
+        # that the pipeline will continue running if an error occurs.
+        engine.validate_paths()
+        engine.parse_subject_json()
+        engine.load_model_files()
+        engine.configure_marker_fitter()
+        engine.preprocess_trials()
+        engine.run_marker_fitting()
+        if engine.fitDynamics:
+            engine.run_dynamics_fitting()
+        engine.write_result_files()
+        if engine.exportMoco:
+            engine.run_moco()
+        engine.generate_readme()
+        engine.create_output_folder()
+
+    except Error as e:
+        # If we failed, write a JSON file with the error information.
+        json_data = json.dumps(e.get_error_dict(), indent=4)
+        with open(engine.errors_json_path, "w") as json_file:
+            json_file.write(json_data)
+        # Return a non-zero exit code to tell the `mocap_server.py` that we failed, so it can write an ERROR flag
+        exit(1)
+
+
+if __name__ == "__main__":
+    main()