import UserHomeDirectory from "./UserHomeDirectory";
import UserProfile from "./UserProfile";
import { LiveDirectoryImpl } from "./LiveDirectory";
import { S3API } from "./S3API";
import { PubSubSocket } from "./PubSubSocket";
import { makeObservable, action, observable } from 'mobx';

type DataURL = {
    homeDirectory: UserHomeDirectory;
    path: string;
    userId: string;
    readonly: boolean;
}

type ProfileURL = {
    homeDirectory: UserHomeDirectory;
    path: string;
    userProfile: UserProfile;
    userId: string;
    readonly: boolean;
}


// This class manages the lifecycle of a user's session. It is responsible for handling login, 
// identifying the user, managing the home directory's of users who are visited, and logging out.
class Session {
    // Storage state
    s3: S3API;
    pubsub: PubSubSocket;
    region: string;
    homeDirectories: Map<string, UserHomeDirectory>;
    userProfiles: Map<string, UserProfile>;

    loadingLoginState: boolean;
    loggedIn: boolean;
    userId: string;
    userEmail: string;

    constructor(s3: S3API, pubsub: PubSubSocket, region: string) {
        this.s3 = s3;
        this.pubsub = pubsub;
        this.region = region;
        this.homeDirectories = new Map();
        this.userProfiles = new Map();

        // We default to loading whether or not we've loggen in
        this.loadingLoginState = true;
        this.loggedIn = false;
        this.userId = '';
        this.userEmail = '';

        this.setLoggedIn = this.setLoggedIn.bind(this);
        this.setNotLoggedIn = this.setNotLoggedIn.bind(this);
        this.parseDataURL = this.parseDataURL.bind(this);
        this.parseProfileURL = this.parseProfileURL.bind(this);

        makeObservable(this, {
            loadingLoginState: observable,
            loggedIn: observable,
            userId: observable,
            userEmail: observable,
            setLoggedIn: action,
            setNotLoggedIn: action,
        });
    }

    /**
     * This gets called to notify the session that the user has logged in.
     * 
     * @param userId 
     * @param userEmail 
     */
    setLoggedIn(userId: string, userEmail: string): void {
        this.loadingLoginState = false;
        this.loggedIn = true;
        this.userId = userId;
        this.userEmail = userEmail;

        // s3.uploadText("protected/" + awsExports.aws_user_files_s3_bucket_region + ":" + myIdentityId + "/account.json", JSON.stringify({ email }));
        // // This is just here to be convenient for a human searching through the S3 buckets manually
        this.s3.uploadText("protected/" + this.region + ":" + userId + "/" + userEmail.replace("@", ".AT."), JSON.stringify({ email: userEmail }));
    }

    /**
     * This gets called to notify the session that either the user has logged out, or the user was never logged in 
     * and we just found out because a web request returned.
     */
    setNotLoggedIn(): void {
        this.loadingLoginState = false;
        this.loggedIn = false;
        this.userId = '';
        this.userEmail = '';
    }

    /**
     * Once the user is logged in, this returns the path to their home directory.
     * 
     * @returns The path to the user's home directory
     */
    getHomeDirectoryURL(): string
    {
        return '/data/' + this.userId + '/';
    }

    /**
     * This converts a path within the current UserHomeDirectory into a full URL suitable for a link in the browser.
     * 
     * @param currentLocation The parsed current location of the browser
     * @param pathInCurrentUserDirectory The path to the file or folder, within the same UserHomeDirectory as we're currently viewing, to get the full URL for
     */
    static getDataURL(currentLocationUserId: string, pathInCurrentUserDirectory: string): string
    {
        if (pathInCurrentUserDirectory.startsWith("/")) {
            pathInCurrentUserDirectory = pathInCurrentUserDirectory.substring(1);
        }
        return '/data/' + currentLocationUserId + '/' + pathInCurrentUserDirectory;
    }

    /**
     * This interprets a URL and returns the UserHomeDirectory and path that it represents (in that directory).
     * 
     * It handles cacheing the UserHomeDirectory objects, and will create them if they don't exist.
     * 
     * @param url The URL to get the path for
     * 
     * Example URLs:
     * /data/35e1c7ca-cc58-457e-bfc5-f6161cc7278b
     * /data/35e1c7ca-cc58-457e-bfc5-f6161cc7278b/ASB2023/TestProsthetic
     * /data/35e1c7ca-cc58-457e-bfc5-f6161cc7278b/ASB2023/TestProsthetic
     */
    parseDataURL(url: string): DataURL
    {
        let userId = ""
        let prefix = ""
        let path = ""

        if (url.startsWith("/")) {
            url = url.substring(1);
        }
        if (url.startsWith("data/")) {
            url = url.substring("data/".length);
        } else if (url.startsWith("data")) {
            url = url.substring("data".length);
        }

<<<<<<< HEAD
        // Case in which the url is .../data or .../data/, but no id is provided.
        if(url === "") {
            userId = this.userId
            path = ""
            prefix = (userId === 'private' ? 'private/' : 'protected/') + this.region + ":" + (userId === 'private' ? this.userId : userId) + "/data/";
        } else {
            if (url.startsWith("/")) {
                url = url.substring(1);
            }
            const parts = decodeURI(url).split("/");
            userId = parts[0];
            path = parts.slice(1).join("/");
            prefix = (userId === 'private' ? 'private/' : 'protected/') + this.region + ":" + (userId === 'private' ? this.userId : userId) + "/data/";
        }
=======
        if (url.startsWith("/")) {
            url = url.substring(1);
        }
        const parts = decodeURI(url).split("/");
        userId = parts[0];
        path = parts.slice(1).join("/");
        prefix = (userId === 'private' ? 'private/' : 'protected/') + this.region + ":" + (userId === 'private' ? this.userId : userId) + "/data/";
>>>>>>> be6bd795

        let homeDirectory = this.homeDirectories.get(userId);
        if (homeDirectory == null) {
            homeDirectory = new UserHomeDirectory(new LiveDirectoryImpl(prefix, this.s3, this.pubsub));
            this.homeDirectories.set(userId, homeDirectory);
        }

        const readonly = !(this.loggedIn && (this.userId === userId || userId === 'private'));

        return {
            homeDirectory,
            path,
            userId,
            readonly,
        }
    }
    /**
     * This interprets a URL and returns the Profile data.
     *
     * It handles cacheing the profile objects, and will create them if they don't exist.
     *
     * @param url The URL to get the path for
     *
     * Example URLs:
     * /profile/35e1c7ca-cc58-457e-bfc5-f6161cc7278b
     */
    parseProfileURL(url: string): ProfileURL
    {
        let userId = ""
        let prefix = ""
        let path = ""

        if (url.startsWith("/")) {
            url = url.substring(1);
        }
        if (url.startsWith("profile/")) {
            url = url.substring("profile/".length);
        }

        if (url.startsWith("/")) {
            url = url.substring(1);
        }
        const parts = decodeURI(url).split("/");
        userId = parts[0];
        path = parts.slice(1).join("/");

        prefix = (userId === 'private' ? 'private/' : 'protected/') + this.region + ":" + (userId === 'private' ? this.userId : userId) + "/data/";
        const liveDirectoryImpl = new LiveDirectoryImpl(prefix, this.s3, this.pubsub)
        let homeDirectory = this.homeDirectories.get(userId);
        if (homeDirectory == null) {
            homeDirectory = new UserHomeDirectory(liveDirectoryImpl);
            this.homeDirectories.set(userId, homeDirectory);
        }

        prefix = (userId === 'private' ? 'private/' : 'protected/') + this.region + ":" + (userId === 'private' ? this.userId : userId) + "/";
        const liveDirectoryImplProfile = new LiveDirectoryImpl(prefix, this.s3, this.pubsub)
        let userProfile = this.userProfiles.get(userId);
        if (userProfile == null) {
            userProfile = new UserProfile(liveDirectoryImplProfile);
            this.userProfiles.set(userId, userProfile);
        }

        const readonly = !(this.loggedIn && (this.userId === userId || userId === 'private'));

        return {
            homeDirectory,
            path,
            userProfile,
            userId,
            readonly,
        }
    }
}

export type { DataURL };
export default Session;<|MERGE_RESOLUTION|>--- conflicted
+++ resolved
@@ -139,26 +139,8 @@
         }
         if (url.startsWith("data/")) {
             url = url.substring("data/".length);
-        } else if (url.startsWith("data")) {
-            url = url.substring("data".length);
-        }
-
-<<<<<<< HEAD
-        // Case in which the url is .../data or .../data/, but no id is provided.
-        if(url === "") {
-            userId = this.userId
-            path = ""
-            prefix = (userId === 'private' ? 'private/' : 'protected/') + this.region + ":" + (userId === 'private' ? this.userId : userId) + "/data/";
-        } else {
-            if (url.startsWith("/")) {
-                url = url.substring(1);
-            }
-            const parts = decodeURI(url).split("/");
-            userId = parts[0];
-            path = parts.slice(1).join("/");
-            prefix = (userId === 'private' ? 'private/' : 'protected/') + this.region + ":" + (userId === 'private' ? this.userId : userId) + "/data/";
-        }
-=======
+        }
+
         if (url.startsWith("/")) {
             url = url.substring(1);
         }
@@ -166,7 +148,6 @@
         userId = parts[0];
         path = parts.slice(1).join("/");
         prefix = (userId === 'private' ? 'private/' : 'protected/') + this.region + ":" + (userId === 'private' ? this.userId : userId) + "/data/";
->>>>>>> be6bd795
 
         let homeDirectory = this.homeDirectories.get(userId);
         if (homeDirectory == null) {
