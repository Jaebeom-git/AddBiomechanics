import React from "react";
import ReactDOM from "react-dom";
import "./index.scss";
import "bootstrap";
import Login from "./pages/auth/Login";
import Logout from "./pages/auth/Logout";
import SignUp from "./pages/auth/SignUp";
import ForgotPassword from "./pages/auth/ForgotPassword";
import ResetPassword from "./pages/auth/ResetPassword";
import ConfirmUser from "./pages/auth/ConfirmUser";
import DataTypeRouter from "./pages/data/DataTypeRouter";
import ProfileRouter from "./pages/profile/ProfileRouter";
import RequiresAuth from "./pages/auth/RequiresAuth";
import Amplify, { API, Auth } from "aws-amplify";
import awsExports from "./aws-exports";
import { BrowserRouter, Route, Routes } from "react-router-dom";
import { PubSubSocketImpl, PubSubSocket } from "./model/PubSubSocket";
import { S3APIImpl, S3API } from "./model/S3API";
import LiveDirectory, { LiveDirectoryImpl } from "./model/LiveDirectory";
import UserHomeDirectory from "./model/UserHomeDirectory";
import Session from "./model/Session";
import { configure } from "mobx"
import RedirectHome from "./pages/auth/RedirectHome";
import HorizontalLayout from "./pages/layouts/Horizontal";

configure({
  enforceActions: 'always'
});

// Verify TS is configured correctly
if (
  !new (class {
    x: any;
  })().hasOwnProperty("x")
)
  throw new Error("Transpiler is not configured correctly");

Amplify.configure(awsExports);

const isProd = awsExports.aws_user_files_s3_bucket.indexOf("prod") !== -1;
console.log("Is prod: " + isProd);

// Construct the state objects that will manage our interaction with AWS
const socket: PubSubSocket = new PubSubSocketImpl("us-west-2", "wss://adup0ijwoz88i-ats.iot.us-west-2.amazonaws.com/mqtt", isProd ? "PROD" : "DEV", {
  clean: true,
  keepalive: 10,
  reconnectPeriod: -1,
  resubscribe: false
});
socket.connect();
const s3: S3API = new S3APIImpl(awsExports.aws_user_files_s3_bucket_region, awsExports.aws_user_files_s3_bucket);
const session: Session = new Session(s3, socket, awsExports.aws_user_files_s3_bucket_region);

Auth.currentAuthenticatedUser()
  .then((user: any) => {
    Auth.currentCredentials().then((credentials) => {
      const authenticated = credentials.authenticated;
      const myIdentityId = credentials.identityId.replace("us-west-2:", "");

      if (authenticated) {
        session.setLoggedIn(myIdentityId, user.attributes.email);
      }
      else {
        session.setNotLoggedIn();
      }
    });
  })
  .catch(() => {
    session.setNotLoggedIn();
  });

// On home, we should require authentication. Once authenticated, we should redirect to the data view for the user.
// In the data view, we should not require authentication.

ReactDOM.render(
  <BrowserRouter>
    <Routes>
      <Route index element={<RedirectHome session={session} />}></Route>
      <Route element={<HorizontalLayout />}>
        <Route path="/data/*" element={<DataTypeRouter session={session} />} />
<<<<<<< HEAD
=======
        <Route path="/profile/*" element={<ProfileRouter session={session} />} />
>>>>>>> be6bd795
      </Route>
      <Route
        path="/login"
        element={
          <Login
            session={session}
            onLogin={(myIdentityId: string, email: string) => {
              session.setLoggedIn(myIdentityId, email);
            }}
          />
        }
      ></Route>
      <Route path="/logout" element={<Logout session={session} />}></Route>
      <Route path="/sign-up" element={<SignUp />}></Route>
      <Route path="/forgot-password" element={<ForgotPassword />}></Route>
      <Route path="/reset-password" element={<ResetPassword />}></Route>
      <Route path="/enter-confirmation-code" element={<ConfirmUser />}></Route>
    </Routes>
  </BrowserRouter>,
  document.getElementById("root")
);

// If you want to start measuring performance in your app, pass a function
// to log results (for example: reportWebVitals(console.log))
// or send to an analytics endpoint. Learn more: https://bit.ly/CRA-vitals
// reportWebVitals();<|MERGE_RESOLUTION|>--- conflicted
+++ resolved
@@ -78,10 +78,7 @@
       <Route index element={<RedirectHome session={session} />}></Route>
       <Route element={<HorizontalLayout />}>
         <Route path="/data/*" element={<DataTypeRouter session={session} />} />
-<<<<<<< HEAD
-=======
         <Route path="/profile/*" element={<ProfileRouter session={session} />} />
->>>>>>> be6bd795
       </Route>
       <Route
         path="/login"
