// @flow
import React, { useState } from "react";
import { Link } from "react-router-dom";
import { Auth } from "aws-amplify";
import { CognitoUser } from "amazon-cognito-identity-js";
import Dropdown from 'react-bootstrap/Dropdown';
import './ProfileDropdown.scss';

const STATE_LOADING = "loading";
const STATE_LOGGED_IN = "logged-in";
const STATE_LOGGED_OUT = "logged-out";

const ProfileDropdown = () => {
  const [email, setEmail] = useState("");
  const [loggedInState, setLoggedInState] = useState(STATE_LOADING);

  Auth.currentAuthenticatedUser()
    .then((user: CognitoUser | any) => {
      setLoggedInState(STATE_LOGGED_IN);
      setEmail(user.attributes.email);
    })
    .catch(() => {
      setLoggedInState(STATE_LOGGED_OUT);
    });

  let contents;

  if (loggedInState === STATE_LOADING) {
    contents = <>Loading...</>;
  } else if (loggedInState === STATE_LOGGED_IN) {
    contents = (
      <>
        <Dropdown className="d-none d-lg-block">
          <Dropdown.Toggle className="btn btn-light bg-transparent border-transparent rounded-circle dropdown m-0 p-0 mt-1">
            <img src="https://upload.wikimedia.org/wikipedia/commons/2/2c/Default_pfp.svg" className="rounded-circle image-menu" height="60" alt="Profile"></img>
          </Dropdown.Toggle>

          <Dropdown.Menu>
            <Dropdown.Item as={Link} to="/profile/">
              <b>Logged in as:</b> {email}
            </Dropdown.Item>
            <hr className="mt-1 mb-1"></hr>
<<<<<<< HEAD
=======
            <Dropdown.Item as={Link} to="/profile/">
              <i className={`mdi mdi-account me-1`}></i>
              <span>Your Profile</span>
            </Dropdown.Item>
>>>>>>> be6bd795
            <Dropdown.Item as={Link} to="/data">
              <i className={`mdi mdi-magnify me-1`}></i>
              <span>Your Data</span>
            </Dropdown.Item>
            <hr className="mt-1 mb-1"></hr>
            <Dropdown.Item tag={Link} href="https://simtk.org/plugins/phpBB/indexPhpbb.php?group_id=2402" target="_blank">
              <i className={`mdi mdi-forum me-1`}></i>
              <span>Forum</span>
            </Dropdown.Item>
            <Dropdown.Item tag={Link} href="https://addbiomechanics.org/data.html" target="_blank">
              <i className={`mdi mdi-help me-1`}></i>
              <span>Help</span>
            </Dropdown.Item>
            <Dropdown.Item tag={Link} href="https://addbiomechanics.org/faq.html" target="_blank">
              <i className={`mdi mdi-frequently-asked-questions me-1`}></i>
              <span>FAQ</span>
            </Dropdown.Item>
            <Dropdown.Item tag={Link} href="https://addbiomechanics.org/tos.html" target="_blank">
              <i className={`mdi mdi-file-document-edit me-1`}></i>
              <span>Terms of Service</span>
            </Dropdown.Item>
            <Dropdown.Item tag={Link} href="https://addbiomechanics.org/data_sharing_mission.html" target="_blank">
              <i className={`mdi mdi-share-all me-1`}></i>
              <span>Data Sharing Mission</span>
            </Dropdown.Item>
            <Dropdown.Item tag={Link} href="https://github.com/keenon/AddBiomechanics/issues/" target="_blank">
              <i className={`mdi mdi-bug me-1`}></i>
              <span>Bug Report</span>
            </Dropdown.Item>
            <hr className="mt-1 mb-1"></hr>
            <Dropdown.Item as={Link} to="/logout">
              <i className={`mdi mdi-logout me-1`}></i>
              <span>Logout</span>
            </Dropdown.Item>
          </Dropdown.Menu>
        </Dropdown>



      </>
    );
  } else if (loggedInState === STATE_LOGGED_OUT) {
    contents = (
      <>
        Guest{"  "}
        <Link to="/login">
          <i className={`me-1`}></i>
          <span>Log In</span>
        </Link>
      </>
    );
  }

  return (
    <div className="dropdown">
      <div className="nav-link dropdown-toggle arrow-none dropdown-toggle">
        <span className="align-middle">{contents}</span>
      </div>
    </div>
  );
};

export default ProfileDropdown;<|MERGE_RESOLUTION|>--- conflicted
+++ resolved
@@ -40,13 +40,10 @@
               <b>Logged in as:</b> {email}
             </Dropdown.Item>
             <hr className="mt-1 mb-1"></hr>
-<<<<<<< HEAD
-=======
             <Dropdown.Item as={Link} to="/profile/">
               <i className={`mdi mdi-account me-1`}></i>
               <span>Your Profile</span>
             </Dropdown.Item>
->>>>>>> be6bd795
             <Dropdown.Item as={Link} to="/data">
               <i className={`mdi mdi-magnify me-1`}></i>
               <span>Your Data</span>
